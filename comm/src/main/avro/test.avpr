--- conflicted
+++ resolved
@@ -3,24 +3,21 @@
 	"protocol": "Test",
 
 	"types": [
-<<<<<<< HEAD
 		{"name": "Record", "type": "record", "fields": [
 			{"name": "key", "type": "string"},
 			{"name": "value", "type": "string"}]
 		},
-        {"name": "TestMsg", "type": "record", "fields": [
-            {"name": "payload", "type": "string"}
-        ]}  
-=======
+    {"name": "TestMsg", "type": "record", "fields": [
+      {"name": "payload", "type": "string"}
+    ]}  
 		{"name": "IntRec", "type": "record", "fields": [
 			{"name": "f1", "type": "int"}
 		]},
 		{"name": "StringRec", "type": "record", "fields": [
 			{"name": "f1", "type": "string"}
 		]},
-        {"name": "TestMsg", "type": "record", "fields": [
+    {"name": "TestMsg", "type": "record", "fields": [
 			{"name": "payload", "type": "string"}
-        ]}
->>>>>>> 5784c4aa
+    ]}
 	]
 }
