--- conflicted
+++ resolved
@@ -60,16 +60,6 @@
 case class GetResponsibilityResponse(var startKey: Option[Array[Byte]], var endKey: Option[Array[Byte]]) extends AvroRecord with PartitionServiceOperation
 
 
-<<<<<<< HEAD
-case class GetResponsibilityRequest() extends AvroRecord with MessageBody
-case class GetResponsibilityResponse(var startKey: Option[Array[Byte]], var endKey: Option[Array[Byte]]) extends AvroRecord with MessageBody
-
-
-/* Should be placed inside RoutingTable*/
-case class Partition(var endKey: Option[Array[Byte]], var servers: List[PartitionService]) extends AvroRecord
-case class PartitionTable(var partitions : List[Partition]) extends AvroRecord
-=======
 /* Test Record Types.  Note: they are here due to problems with the typer (i.e. generated methods aren't visable in the same compilation cycle */
 case class IntRec(var f1: Int) extends AvroRecord
-case class StringRec(var f1: String) extends AvroRecord
->>>>>>> 739cf8f6
+case class StringRec(var f1: String) extends AvroRecord