package edu.berkeley.cs.scads.comm

import com.googlecode.avro.marker.AvroRecord
import com.googlecode.avro.annotation.AvroUnion

/* Base message type for all scads messages */
@AvroUnion sealed trait MessageBody

/* General message types */
@AvroUnion sealed trait ActorId
case class ActorNumber(var num: Long) extends AvroRecord with ActorId
case class ActorName(var name: String) extends AvroRecord with ActorId

case class Message(var src: Option[ActorId], var dest: ActorId, var id: Option[Long], var body: MessageBody) extends AvroRecord
case class Record(var key: Array[Byte], var value: Option[Array[Byte]]) extends AvroRecord with MessageBody

/* Exceptions */
@AvroUnion sealed trait RemoteException extends MessageBody
case class ProcessingException(var cause: String, var stacktrace: String) extends RemoteException with AvroRecord
case class RequestRejected(var reason: String, var req: MessageBody) extends RemoteException with AvroRecord
case class InvalidPartition(var partitionId: String) extends RemoteException with AvroRecord

/* KVStore Operations */
@AvroUnion sealed trait KeyValueStoreOperation extends PartitionServiceOperation
case class GetRequest(var key: Array[Byte]) extends AvroRecord with KeyValueStoreOperation
case class GetResponse(var value: Option[Array[Byte]]) extends AvroRecord with KeyValueStoreOperation

case class PutRequest(var key: Array[Byte], var value: Option[Array[Byte]]) extends AvroRecord with KeyValueStoreOperation
case class PutResponse() extends AvroRecord with KeyValueStoreOperation

case class GetRangeRequest(var minKey: Option[Array[Byte]], var maxKey: Option[Array[Byte]], var limit: Option[Int] = None, var offset: Option[Int] = None, var ascending: Boolean = true) extends AvroRecord with KeyValueStoreOperation
case class GetRangeResponse(var records: List[Record]) extends AvroRecord with KeyValueStoreOperation

case class CountRangeRequest(var minKey: Option[Array[Byte]], var maxKey: Option[Array[Byte]]) extends AvroRecord with KeyValueStoreOperation
case class CountRangeResponse(var count: Int) extends AvroRecord with KeyValueStoreOperation

case class GetPrefixRequest(var prefix: Array[Byte], var prefixSize: Int, var limit: Option[Int] = None, var offset: Option[Int] = None, var ascending: Boolean = true) extends AvroRecord with KeyValueStoreOperation
case class GetPrefixResponse(var records: List[Record]) extends AvroRecord with KeyValueStoreOperation

case class TestSetRequest(var key: Array[Byte], var value: Option[Array[Byte]], var expectedValue: Option[Array[Byte]]) extends AvroRecord with KeyValueStoreOperation
case class TestSetResponse(var success: Boolean) extends AvroRecord with KeyValueStoreOperation

/* Storage Handler Operations */
@AvroUnion sealed trait StorageServiceOperation extends MessageBody
case class CreatePartitionRequest(var namespace: String, var startKey: Option[Array[Byte]] = None, var endKey: Option[Array[Byte]] = None) extends AvroRecord with StorageServiceOperation
case class CreatePartitionResponse(var partitionId: String, var partitionActor: PartitionService) extends AvroRecord with StorageServiceOperation

case class DeletePartitionRequest(var partitionId: String) extends AvroRecord with StorageServiceOperation
case class DeletePartitionResponse() extends AvroRecord with StorageServiceOperation

/* Partition Handler Operations */
@AvroUnion sealed trait PartitionServiceOperation extends MessageBody
case class CopyDataRequest(var src: PartitionService, var overwrite: Boolean) extends AvroRecord with PartitionServiceOperation
case class CopyDataResponse() extends AvroRecord with PartitionServiceOperation

case class GetResponsibilityRequest() extends AvroRecord with PartitionServiceOperation
case class GetResponsibilityResponse(var startKey: Option[Array[Byte]], var endKey: Option[Array[Byte]]) extends AvroRecord with PartitionServiceOperation


/* Test Record Types.  Note: they are here due to problems with the typer (i.e. generated methods aren't visable in the same compilation cycle */
case class IntRec(var f1: Int) extends AvroRecord
case class StringRec(var f1: String) extends AvroRecord


<<<<<<< HEAD
/* Routing Table Types.  Note: they are here due to problems with the typer (i.e. generated methods aren't visable in the same compilation cycle */
case class KeyRange(var endKey: Option[Array[Byte]], var servers : List[PartitionService]) extends AvroRecord
case class Partition(var partitions: List[KeyRange]) extends AvroRecord
=======
/* Messages for scads on mesos */
case class JvmProcess(var classpath: String, var mainclass: String, var args: List[String]) extends AvroRecord
>>>>>>> 939d8d95
<|MERGE_RESOLUTION|>--- conflicted
+++ resolved
@@ -62,11 +62,11 @@
 case class StringRec(var f1: String) extends AvroRecord
 
 
-<<<<<<< HEAD
+
 /* Routing Table Types.  Note: they are here due to problems with the typer (i.e. generated methods aren't visable in the same compilation cycle */
+
 case class KeyRange(var endKey: Option[Array[Byte]], var servers : List[PartitionService]) extends AvroRecord
 case class Partition(var partitions: List[KeyRange]) extends AvroRecord
-=======
+
 /* Messages for scads on mesos */
 case class JvmProcess(var classpath: String, var mainclass: String, var args: List[String]) extends AvroRecord
->>>>>>> 939d8d95
