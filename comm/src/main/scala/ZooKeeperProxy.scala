--- conflicted
+++ resolved
@@ -197,24 +197,22 @@
       apply(fullName)
     }
 
-<<<<<<< HEAD
-		def onDataChange(func:() => Unit):Array[Byte] = {
-			val watcher = new Watcher {
-				def process(evt: WatchedEvent) {
-					evt.getType match {
+    def onDataChange(func:() => Unit):Array[Byte] = {
+      val watcher = new Watcher {
+	def process(evt: WatchedEvent) {
+	  evt.getType match {
             case EventType.NodeDataChanged => func()
             case e => logger.error("HOLY FUCK (now watch is unregistered): %s",e)
           }
-				}
-			}
-			conn.getData(path, watcher, new Stat)
-		}
-=======
+	}
+      }
+      conn.getData(path, watcher, new Stat)
+    }
+
     /** Set a watcher on the children for this node. Note that, according to
      * ZooKeeper semantics, a watcher is executed AT MOST once */
     def watchChildren(f: WatchedEvent => Unit): List[ZooKeeperNode] =
       getChildrenMap(Some(f)).map(_._2).toList
->>>>>>> 9c72f3dd
 
     def registerAndAwait(barrierName: String, count: Int): Int = {
       val node = getOrCreate(barrierName)
