--- conflicted
+++ resolved
@@ -1,86 +1,3 @@
-<<<<<<< HEAD
-//package edu.berkeley.cs.scads.comm
-//
-//import org.specs._
-//import org.specs.runner.JUnit4
-//import org.apache.log4j.BasicConfigurator
-//
-//object BufferSpec extends SpecificationWithJUnit("Circular buffer spec") {
-//
-//    "a circular buffer" should {
-//        "expand properly" >> {
-//            val buf = new CircularByteBuffer(4)
-//
-//            val a1 = (1 to buf.bytesRemaining*2).map(_.toByte)
-//            buf.append( a1.toArray )
-//            buf.size must_== a1.length
-//
-//            val a2 = (1 to buf.bytesRemaining*2).map(_.toByte)
-//            buf.append( a2.toArray )
-//            buf.size must_== a1.length + a2.length
-//
-//            val a3 = (1 to buf.bytesRemaining*3).map(_.toByte)
-//            buf.append( a3.toArray )
-//            buf.size must_== a1.length + a2.length + a3.length
-//        }
-//
-//        "consume bytes properly" >> {
-//            val buf = new CircularByteBuffer(4)
-//
-//            val a1 = (1 to 16).map(_.toByte)
-//            buf.append( a1.toArray )
-//
-//            val a2 = buf.consumeBytes(3)
-//            buf.size must_== a1.length - a2.length
-//            a2.toList.equals((1 to 3).map(_.toByte).toList) must_== true
-//
-//            val a3 = buf.consumeBytes(7)
-//            buf.size must_== a1.length - a2.length - a3.length
-//            a3.toList.equals((4 to 10).map(_.toByte).toList) must_== true
-//
-//            val a4 = buf.consumeBytes(6)
-//            buf.isEmpty must_== true
-//            a4.toList.equals((11 to 16).map(_.toByte).toList) must_== true
-//        }
-//
-//        "interleave consume and append properly" >> {
-//            val buf = new CircularByteBuffer(9)
-//
-//            val a1 = (1 to 9).map(_.toByte)
-//            buf.append( a1.toArray )
-//            buf.size must_== a1.length
-//
-//            val a2 = buf.consumeBytes(5)
-//            buf.size must_== a1.length - a2.length
-//            a2.toList.equals((1 to 5).map(_.toByte).toList) must_== true
-//
-//            val a3 = (10 to 14).map(_.toByte)
-//            buf.append( a3.toArray )
-//            buf.size must_== 9
-//
-//            val a4 = buf.consumeBytes(7)
-//            buf.size must_== 2
-//            a4.toList.equals((6 to 12).map(_.toByte).toList) must_== true
-//
-//        }
-//
-//        "consume ints properly" >> {
-//            import java.nio.ByteBuffer
-//            val buf = new CircularByteBuffer(1)
-//            val bb = ByteBuffer.allocate(4)
-//            bb.putInt(0xabcdef12)
-//            buf.append( bb.array )
-//            buf.size must_== 4
-//            val a1 = buf.consumeInt
-//            a1 must_== 0xabcdef12
-//        }
-//
-//    }
-//
-//}
-//
-//class BufferSpecTest extends JUnit4(BufferSpec)
-=======
 package edu.berkeley.cs.scads.comm.test
 
 import org.junit.runner.RunWith
@@ -163,5 +80,4 @@
 
     }
 
-}
->>>>>>> 739cf8f6
+}