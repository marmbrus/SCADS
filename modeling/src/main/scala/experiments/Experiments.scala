package edu.berkeley.cs
package scads
package piql
package modeling

import comm._
import storage._
import perf._
import deploylib.ec2._
import deploylib.mesos._
import piql.scadr._
import perf.scadr._
import avro.marker._
import avro.runtime._

object Experiments {
  var resultZooKeeper = ZooKeeperNode("zk://zoo.knowsql.org/").getOrCreate("home").getOrCreate(System.getenv("USER"))
  val cluster = new Cluster()
  implicit def zooKeeperRoot = cluster.zooKeeperRoot
  val resultsCluster = new ScadsCluster(resultZooKeeper.getOrCreate("results"))

  implicit def classSource = cluster.classSource
  implicit def serviceScheduler = cluster.serviceScheduler
  def traceRoot = zooKeeperRoot.getOrCreate("traceCollection")

  def watchServiceScheduler = cluster.firstMaster.watch("/root/serviceScheduler.log")
  def debug(pkg: String) = net.lag.logging.Logger(pkg).setLevel(java.util.logging.Level.FINEST)
  def expCluster(expId: Int) = 
    new ScadsCluster(
      ZooKeeperNode("zk://zoo.knowsql.org/home/marmbrus/scads/experimentCluster%010d".format(expId)))

  def scadrClient(expId: Int) = 
    new ScadrClient(expCluster(expId), new ParallelExecutor)

  lazy val testTpcwClient =
    new piql.tpcw.TpcwClient(new piql.tpcw.TpcwLoaderTask(10,5,10,10000,2).newTestCluster, new ParallelExecutor with DebugExecutor)

  lazy val scadsCluster = new ScadsCluster(traceRoot)
  lazy val scadrClient = new piql.scadr.ScadrClient(scadsCluster, new ParallelExecutor)
  lazy val testScadrClient = {
    val cluster = TestScalaEngine.newScadsCluster()
    val client = new piql.scadr.ScadrClient(cluster, new ParallelExecutor with DebugExecutor)
    val loader = new piql.scadr.ScadrLoader(1, 1)
    loader.getData(0).load(client)
    client
  }

  def clients = cluster.slaves.pflatMap(_.jps).filter(_.main equals "AvroTaskMain").pfilterNot(_.stack contains "ScalaEngineTask")
  def laggards = clients.pfilterNot(_.stack contains "awaitChild")
  def tagClients = clients.map(_.remoteMachine.asInstanceOf[EC2Instance]).foreach(_.tags += ("task", "client"))

  def killTask(id: Int): Unit = cluster.serviceScheduler !? KillTaskRequest(id)

  implicit def productSeqToExcel(lines: Seq[Product]) = new {
    import java.io._
    def toExcel: Unit = {
      val file = File.createTempFile("scadsOut", ".csv")
      val writer = new FileWriter(file)

      lines.map(_.productIterator.mkString(",") + "\n").foreach(writer.write)
      writer.close

      Runtime.getRuntime.exec(Array("/usr/bin/open", file.getCanonicalPath))
    }
  }

  object QueryRunner {
    val results = resultsCluster.getNamespace[Result]("queryRunnerResults")

    def downloadResults: Unit = {
      val outfile = AvroOutFile[Result]("QueryRunnerResults.avro")
      results.iterateOverRange(None, None).foreach(outfile.append)
      outfile.close
    }

    def allResults = AvroInFile[Result]("QueryRunnerResults.avro")

    def goodResults = allResults.filter(_.failedQueries < 200)
      .filterNot(_.iteration == 1)
      .filter(_.clientConfig.iterationLengthMin == 10)
      .filter(_.clientConfig.numClients == 50)

    def queryTypeQuantile(results: Seq[Result] = goodResults.toSeq, quantile: Double = 0.90) =
      results.groupBy(_.queryDesc).map {
        case (queryDesc, results) => (queryDesc, results.map(_.responseTimes)
          .reduceLeft(_ + _)
          .map(_.quantile(quantile)))
      }

    def thoughtstreamGraph =
      queryTypeQuantile().filter(_._1.queryName == "thoughtstream")

    def quantileCsv(queryName: String) = {
      val quantiles = queryTypeQuantile().filter(_._1.queryName == queryName)

      quantiles.map(i => {
        var line: List[String] = Nil
        line = i._1.queryName :: line

        (1 to i._1.parameters.length).foreach(j =>
          line = i._1.parameters(j - 1).toString :: line
        )

        line = i._2.get.toString :: line
        println(line.reverse.mkString(","))
      })
    }

    def thoughtstreamQuantileCsv = {
		  println("queryName,numSubscriptions,numPerPage,latency")
		  quantileCsv("thoughtstream")
		}
		
		def myThoughtsQuantileCsv = {
		  println("queryName,numPerPage,latency")
		  quantileCsv("myThoughts")
		}

		def usersFollowedByQuantileCsv = {
		  println("queryName,numSubscriptions,latency")
		  quantileCsv("usersFollowedBy")
		}
		
    def defaultScadr = ScadrLoaderTask(numServers=10,
				       numLoaders=10,
				       followingCardinality=500,
				       replicationFactor=2,
				       usersPerServer=20000,
				       thoughtsPerUser=100
				     )

    def testScadrCluster = ScadrLoaderTask(numServers=10,
				  numLoaders=10,
				  followingCardinality=100,
				  replicationFactor=2,
				  usersPerServer=100,
				  thoughtsPerUser=100
				 )
    val defaultRunner = 
      QueryRunnerTask(10,
		      "edu.berkeley.cs.scads.piql.modeling.ScadrQueryProvider",
		      iterations=30,
		      iterationLengthMin=10,
		      threads=2,
		      traceIterators=false,
		      traceMessages=false,
		      traceQueries=false)

    def testReplicationEffect: Unit = {
      val rep = defaultScadr.copy(replicationFactor=2).newCluster
      val noRep = defaultScadr.newCluster
      benchmarkScadr(rep)
      benchmarkScadr(noRep)
    }

    def testGenericRunner: Unit = {
      val cluster = GenericRelationLoaderTask(4,2,2,10,1,500).newTestCluster
      val runner = QueryRunnerTask(1,
		      "edu.berkeley.cs.scads.piql.modeling.GenericQueryProvider",
		      iterations=10,
		      iterationLengthMin=1,
		      threads=2,
		      traceIterators=false,
		      traceMessages=false,
		      traceQueries=false)
      runner.clusterAddress = cluster.root.canonicalAddress
      runner.experimentAddress = cluster.root.canonicalAddress
      runner.resultClusterAddress = cluster.root.canonicalAddress
      while(cluster.getAvailableServers.size < 1) Thread.sleep(100)
      val thread = new Thread(runner)
      thread.start
    }

    def genericCluster = 
      GenericRelationLoaderTask(
	      numServers=10,
	      numLoaders=10,
	      replicationFactor=2,
	      tuplesPerServer=10000,
	      dataSize=10,
	      maxCardinality=500)
    
    def defaultGenericRunner =
       QueryRunnerTask(numClients=10,
		      "edu.berkeley.cs.scads.piql.modeling.GenericQueryProvider",
		      iterations=30,
		      iterationLengthMin=10,
		      threads=2,
		      traceIterators=false,
		      traceMessages=false,
		      traceQueries=false)

    def scadrGenericBenchmark = {
      val clust30 = genericCluster.copy(dataSize=30).newCluster
      val clust40 = genericCluster.copy(dataSize=40).newCluster
      val scadrCluster = defaultScadr.newCluster

      genericBenchmark(clust30)
      genericBenchmark(clust40)
      benchmarkScadr(scadrCluster)
    }

<<<<<<< HEAD
    val numClients = 5
    val tpcwCluster = tpcw.TpcwLoaderTask(10, numClients, numEBs=150*numClients, numItems=10000, 2)
=======
    val tpcwCluster = tpcw.TpcwLoaderTask(10, 10, numEBs=100, numItems=100000, 2)
>>>>>>> 9dbf47a2
    val tpcwRunner =
      QueryRunnerTask(numClients=10,
        "edu.berkeley.cs.scads.piql.modeling.TpcwQueryProvider",
        iterations=30,
        iterationLengthMin=10,
        threads=2,
        traceIterators=false,
        traceMessages=false,
        traceQueries=false)

    val defaultTpcwRunner =
      QueryRunnerTask(numClients,
		      "edu.berkeley.cs.scads.piql.modeling.TpcwQueryProvider",
		      iterations=5*6,
		      iterationLengthMin=10,
		      threads=10,
		      traceIterators=false,
		      traceMessages=false,
		      traceQueries=false)

    def tpcwBenchmark = {
      val cluster = tpcwCluster.newCluster
      defaultTpcwRunner.schedule(cluster, resultsCluster)
    }

    def testTpcwRunner: Unit = {
      val cluster = tpcw.TpcwLoaderTask(2, 2, 10, 1000, 2).newTestCluster
      val runner = QueryRunnerTask(1,
		      "edu.berkeley.cs.scads.piql.modeling.TpcwQueryProvider",
		      iterations=10,
		      iterationLengthMin=1,
		      threads=2,
		      traceIterators=false,
		      traceMessages=false,
		      traceQueries=false)
      runner.clusterAddress = cluster.root.canonicalAddress
      runner.experimentAddress = cluster.root.canonicalAddress
      runner.resultClusterAddress = cluster.root.canonicalAddress
      while(cluster.getAvailableServers.size < 1) Thread.sleep(100)
      val thread = new Thread(runner)
      thread.start
    }

    def genericBenchmark(cluster: ScadsCluster = genericCluster.newCluster) =
      defaultGenericRunner.schedule(cluster, resultsCluster)

    def benchmarkScadr(cluster: ScadsCluster = defaultScadr.newCluster) =
      defaultRunner.schedule(cluster,resultsCluster)
  }

  object TpcwScaleExperiment {
    import piql.tpcw._
    import scale._

    val results = resultsCluster.getNamespace[piql.tpcw.scale.Result]("tpcwScaleResults")

    import org.apache.avro.generic._
    import org.apache.avro.file.{DataFileReader, DataFileWriter, CodecFactory}
    import java.io.File

    implicit def avroIterWriter[RecordType <: GenericContainer](iter: Iterator[RecordType]) = new {
      def toAvroFile(file: File, codec: Option[CodecFactory] = None)(implicit schema: TypedSchema[RecordType]) = {
        val outfile = AvroOutFile[RecordType](file, codec)
        iter.foreach(outfile.append)
        outfile.close
      }
    }

    def backup = results.iterateOverRange(None,None).toAvroFile(new java.io.File("tpcwScale." + System.currentTimeMillis + ".avro"))

    def scaleResults = {
      results.iterateOverRange(None, None)
        .filter(_.loaderConfig.replicationFactor == 2)
        .filter(_.clientConfig.iterations == 4)
        .filter(_.clientConfig.numThreads == 10)
        .filter(_.clientConfig.runLengthMin == 5)
        .filter(_.iteration != 1).toSeq
        .groupBy(r => (r.clientConfig.clusterAddress, r.iteration))
        .map {
        case ((exp, iter), results) =>
          val aggHist = results.map(_.times).reduceLeft(_ + _)
          val skips = results.map(_.skips).sum
          val failures = results.map(_.failures).sum
          val loaderConfig = results.head.loaderConfig
          val clientConfig = results.head.clientConfig
          (loaderConfig.numServers, aggHist.totalRequests, aggHist.quantile(0.99), clientConfig.numClients, clientConfig.executorClass, iter, aggHist.quantile(0.90), skips, failures, results.size)
      }.toSeq
    }


    def test = {
      val cluster = TpcwLoaderTask(2,2,10, 1000).newTestCluster

      TpcwWorkflowTask(
        numClients=1,
        executorClass="edu.berkeley.cs.scads.piql.ParallelExecutor"
      ).testLocally(cluster)

      cluster
    }

    def runScaleTest(numServers: Int, executor: String) = {
      val (scadsTasks, cluster) = TpcwLoaderTask(numServers, numServers/2, replicationFactor=2, numEBs = 150 * numServers/2, numItems = 10000).delayedCluster

      val tpcwTasks = TpcwWorkflowTask(
        numServers/2,
        executor,
        iterations = 4,
        runLengthMin = 5
      ).delayedSchedule(cluster, resultsCluster)

      serviceScheduler.scheduleExperiment(scadsTasks ++ tpcwTasks)
    }
  }

  object ScadrScaleExperiment {
    import perf.scadr._
    import scale._

    val results = resultsCluster.getNamespace[perf.scadr.scale.Result]("scadrScaleResults")

    def backup: Unit = {
      val outfile = AvroOutFile[perf.scadr.scale.Result]("scadrScale." + System.currentTimeMillis + ".avro")
      results.iterateOverRange(None,None).foreach(outfile.append)
      outfile.close
    }

    def dataSizeResults =
      new ScatterPlot(
        results.getRange(None, None)
          .filter(_.iteration != 1)
          .filter(_.clientConfig.threads == 20)
          .groupBy(e => (e.loaderConfig.usersPerServer, e.clusterAddress)).toSeq
          .map {
          case ((users,_), results) =>
            (users, results.map(_.times)
              .reduceLeft(_ + _)
              .quantile(.99))
        }.toSeq,
        title = "Users/Server vs. Response Time",
        xaxis = "Users per server",
        yaxis = "99th Percentile Response Time",
        xunit = "users/server",
        yunit = "milliseconds")

    def threadCountResults =
      new ScatterPlot(results.iterateOverRange(None, None)
			     .filter(_.iteration != 1).toSeq
			     .groupBy(_.clientConfig.threads)
			     .map {
			       case (threads, results) => 
				 (threads, results.map(_.times)
           .reduceLeft(_ + _)
           .quantile(.99))
      }.toSeq,
        title = "ThreadCount vs. Responsetime",
        xaxis = "Number of threads per application server",
        yaxis = "99th Percentile ResponseTime",
        xunit = "threads",
        yunit = "milliseconds")

    def runDataSizes(sizes: Seq[Int] = (2 to 20 by 2).map(_ * 10000)) = {
      sizes.map(numUsers =>
        ScadrScaleTask(10,
          "edu.berkeley.cs.scads.piql.ParallelExecutor",
          0.01,
          iterations = 2,
          runLengthMin = 2,
          threads = 20)
          .schedule(ScadrLoaderTask(10, 10, usersPerServer=numUsers, replicationFactor=1, followingCardinality=10).newCluster,
          resultsCluster))
    }

    def runThreads(numThreads: Seq[Int] = (10 to 100 by 10)) = {
      numThreads.map(numThreads =>
        ScadrScaleTask(10,
          "edu.berkeley.cs.scads.piql.ParallelExecutor",
          0.01,
          iterations = 2,
          runLengthMin = 2,
          threads = numThreads)
          .schedule(ScadrLoaderTask(10, 10, replicationFactor=2, followingCardinality=10).newCluster,
          resultsCluster))
    }

    def scaleResults = {
      results.iterateOverRange(None, None)
        .filter(_.loaderConfig.replicationFactor == 2)
        .filter(_.loaderConfig.usersPerServer == 60000)
        .filter(_.clientConfig.iterations == 4)
        .filter(_.clientConfig.threads == 10)
        .filter(_.clientConfig.runLengthMin == 5)
        .filter(_.iteration != 1).toSeq
        .groupBy(r => (r.clientConfig.clusterAddress, r.iteration))
        .map {
        case ((exp, iter), results) =>
          val aggHist = results.map(_.times).reduceLeft(_ + _)
          val skips = results.map(_.skips).sum
          val loaderConfig = results.head.loaderConfig
          val clientConfig = results.head.clientConfig
          (loaderConfig.numServers, aggHist.totalRequests, aggHist.quantile(0.99), clientConfig.numClients, clientConfig.executorClass, iter, aggHist.quantile(0.90), skips, results.size)
      }.toSeq
    }

    def runScaleTest(numServers: Int, executor: String) = {
      val (engineTasks, cluster) = ScadrLoaderTask(numServers, numServers/2, replicationFactor=2, followingCardinality=10, usersPerServer = 60000).delayedCluster

      val workloadTasks = ScadrScaleTask(
        numServers/2,
        executor,
        0.01,
        iterations = 4,
        runLengthMin = 5,
        threads = 10
      ).delayedSchedule(cluster, resultsCluster)

      serviceScheduler.scheduleExperiment(engineTasks ++ workloadTasks)
    }

    def test = {
      val cluster = ScadrLoaderTask(10, 10, replicationFactor = 2, followingCardinality = 10, usersPerServer = 1000).newTestCluster
      ScadrScaleTask(
        5,
        "edu.berkeley.cs.scads.piql.ParallelExecutor",
        0.01,
        iterations = 1,
        runLengthMin = 5,
        threads=10
      ).testLocally(cluster)

      new ScadrClient(cluster, new ParallelExecutor with DebugExecutor)
    }

    def sweetSpotResults = {
      results.iterateOverRange(None, None)
        .filter(_.loaderConfig.numServers == 10)
        .filter(_.loaderConfig.usersPerServer == 60000)
        .filter(_.clientConfig.iterations == 3).toSeq
        .groupBy(r => (r.clientConfig.experimentAddress, r.iteration)).toSeq
        .map {
        case (resultId, perThreadData) => {
          val aggregateTimes = perThreadData.map(_.times).reduceLeft(_ + _)
          val clientConfig = perThreadData.head.clientConfig
          val loaderConfig = perThreadData.head.loaderConfig
          (clientConfig.numClients, clientConfig.threads, loaderConfig.replicationFactor, aggregateTimes.totalRequests.toInt, aggregateTimes.quantile(0.90), aggregateTimes.quantile(0.99), aggregateTimes.stddev)
        }
      }
    }

    def sweetSpotGraph =
      new ScatterPlot(
        results.iterateOverRange(None, None)
          .filter(_.loaderConfig.numServers == 10)
          .filter(_.loaderConfig.usersPerServer == 60000)
          .filter(_.clientConfig.iterations == 3).toSeq
          .groupBy(r => (r.clientConfig.experimentAddress, r.iteration)).toSeq
          .map {
          case (resultId, perThreadData) => {
            val aggregateTimes = perThreadData.map(_.times).reduceLeft(_ + _)
            (aggregateTimes.totalRequests.toInt, aggregateTimes.quantile(0.99))
          }
        },
        title = "TotalReuqests vs. 99thth percentile responsetime",
        xaxis = "total Scadr Requests ",
        yaxis = "99th Percentile ResponseTime",
        xunit = "requests",
        yunit = "milliseconds")


    def findSweetSpot: Unit = {
      val storageNodes = 10
      val usersPerServer = 60000

      List(1, 5, 10).foreach(numClients => {
        List(10, 20, 30).foreach(numThreads => {
          List(1, 2).foreach(replication => {
            ScadrScaleTask(
              numClients,
              "edu.berkeley.cs.scads.piql.ParallelExecutor",
              0.01,
              iterations = 3,
              runLengthMin = 3,
              threads = numThreads)
              .schedule(
              ScadrLoaderTask(
                numServers = 10,
                numLoaders = 10,
                usersPerServer = usersPerServer,
                replicationFactor = replication,
                followingCardinality = 10).newCluster,
              resultsCluster)
          })
        })
      })
    }
  }
}<|MERGE_RESOLUTION|>--- conflicted
+++ resolved
@@ -200,12 +200,8 @@
       benchmarkScadr(scadrCluster)
     }
 
-<<<<<<< HEAD
     val numClients = 5
     val tpcwCluster = tpcw.TpcwLoaderTask(10, numClients, numEBs=150*numClients, numItems=10000, 2)
-=======
-    val tpcwCluster = tpcw.TpcwLoaderTask(10, 10, numEBs=100, numItems=100000, 2)
->>>>>>> 9dbf47a2
     val tpcwRunner =
       QueryRunnerTask(numClients=10,
         "edu.berkeley.cs.scads.piql.modeling.TpcwQueryProvider",
