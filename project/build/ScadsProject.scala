import sbt._
import xsbt.ScalaInstance

import java.io.File

class ScadsProject(info: ProjectInfo) extends ParentProject(info) {
  /* SCADS Subprojects */
  lazy val config = project("config", "config", new DefaultProject(_) {
    val configgy = "net.lag" % "configgy" % "2.0.0"
    val scalaTest = "org.scalatest" % "scalatest" % "1.2"
    val junit = "junit" % "junit" % "4.7"
  })

  lazy val avro = project("avro", "avro-plugin", new DefaultProject(_) {
    val avroJava = "org.apache.hadoop" % "avro" % "1.3.3"
    val configgy = "net.lag" % "configgy" % "2.0.0"
  })

  lazy val comm = project("comm", "communication", new ScadsSubProject(_) {
    val netty = "org.jboss.netty" % "netty" % "3.2.1.Final"
    val log4j = "log4j" % "log4j" % "1.2.15"
    val zookeeper = "org.apache.hadoop.zookeeper" % "zookeeper" % "3.3.1"
  }, config, avro)

  lazy val scalaengine = project("scalaengine", "storage-engine", new ScadsSubProject(_) {
    val bdb = "com.sleepycat" % "je" % "4.0.71"
  }, config, avro, comm, deploylib)

  lazy val deploylib = project("deploylib", "deploylib", new ScadsSubProject(_) {
    val mesos = "edu.berkeley.cs.mesos" % "java" % "1.0"
    val configgy = "net.lag" % "configgy" % "2.0.0"
    val staxApi = "javax.xml.stream" % "stax-api" % "1.0"
    val jaxbApi = "javax.xml.bind" % "jaxb-api" % "2.1"
    val json = "org.json" % "json" % "20090211"
    val awsSdk = "com.amazonaws" % "aws-java-sdk" % "1.1.5"
    val ganymedSsh2 = "ch.ethz.ganymed" % "ganymed-ssh2" % "build210"
    val commonsLoggingApi = "commons-logging" % "commons-logging-api" % "1.1"
    val commonsHttpClient = "commons-httpclient" % "commons-httpclient" % "3.0.1"
    val jets3t = "net.java.dev.jets3t" % "jets3t" % "0.7.1"
    val jetty = "org.mortbay.jetty" % "jetty" % "6.1.6"
    val mysql = "mysql" % "mysql-connector-java" % "5.1.12"
  }, comm)

  lazy val repl = project("repl", "repl", new DefaultWebProject(_) with AvroCompilerPlugin {
    val snapshots = ScalaToolsSnapshots
    val lift = "net.liftweb" %% "lift-mapper" % "2.2-SNAPSHOT" % "compile"
    val jetty6 = "org.mortbay.jetty" % "jetty" % "6.1.25" % "test"
    val h2 = "com.h2database" % "h2" % "1.2.121" % "runtime"
    // alternately use derby
    // val derby = "org.apache.derby" % "derby" % "10.2.2.0" % "runtime"
    val servlet = "javax.servlet" % "servlet-api" % "2.5" % "provided"
    val junit = "junit" % "junit" % "3.8.1" % "test"
    val sl4jConfiggy = "com.notnoop.logging" % "slf4j-configgy" % "0.0.1"
  }, demo)

  lazy val piql      = project("piql", "piql", new ScadsSubProject(_), config, avro, comm, scalaengine)
  lazy val modeling    = project("modeling", "modeling", new ScadsSubProject(_) {
		val mailApi = "javax.mail" & "mail" & "1.4.4"
		val mailInternet = "javax.mail.internet" & "internet" & "1.4.4"
		val jaf = "javax.activation" & "activation" & "1.1.1"
	}, piql, perf, deploylib)
  lazy val perf      = project("perf", "performance", new ScadsSubProject(_), config, avro, comm, scalaengine, piql, deploylib)
  lazy val director    = project("director", "director", new ScadsSubProject(_), scalaengine, deploylib)

  lazy val twitter = project("twitter", "twitter", new ScadsSubProject(_) {
    val hadoop = "org.apache.hadoop" % "hadoop-core" % "0.20.2"
    val features = "org.chris" %% "features" % "1.0"
    val colt = "cern" % "colt" % "1.2.0"
    val scalaj_collection = "org.scalaj" %% "scalaj-collection" % "1.0"
  }, deploylib, avro, perf)

  /* PIQL Apps */
  lazy val scadr  = project("piql" / "scadr", "scadr", new ScadsSubProject(_), piql, director)
  lazy val gradit = project("piql" / "gradit", "gradit", new ScadsSubProject(_), piql)

<<<<<<< HEAD
  lazy val demo = project("demo", "demo", new ScadsSubProject(_), piql, director, deploylib, gradit, scadr, perf, modeling)
=======
  lazy val demo = project("demo", "demo", new ScadsSubProject(_), piql, director, deploylib, gradit, scadr, perf, twitter)
>>>>>>> 5f81164e

  /* Repository Configuration */
  val radlabRepo = "Radlab Repository" at "http://scads.knowsql.org/nexus/content/groups/public/"
  override def managedStyle = ManagedStyle.Maven
  val publishTo = "Radlab Snapshots" at "http://scads.knowsql.org/nexus/content/repositories/snapshots/"
  Credentials(Path.userHome / ".ivy2" / ".credentials", log)

  /* Avro Plugin Configuration */
  trait AvroCompilerPlugin extends AutoCompilerPlugins {
    override def getScalaInstance(version: String) = {
      val pluginJars = compileClasspath.filter(path => pluginDeps.contains(path.name)).getFiles.toSeq
      withExtraJars(super.getScalaInstance(version), pluginJars)
    }

    private val pluginDeps = Set("avro-1.3.3.jar", "jackson-core-asl-1.4.2.jar", "jackson-mapper-asl-1.4.2.jar")

    private def withExtraJars(si: ScalaInstance, extra: Seq[File]) =
      ScalaInstance(si.version, si.libraryJar, si.compilerJar, info.launcher, extra : _*)


    val avroPlugin = compilerPlugin("edu.berkeley.cs.scads" %% "avro-plugin" % "2.1.0-SNAPSHOT")
    val pluginDepenency = "edu.berkeley.cs.scads" %% "avro-plugin" % "2.1.0-SNAPSHOT"
  }

  /* Shared subproject configuration */
  class ScadsSubProject(info: ProjectInfo) extends DefaultProject(info) with AvroCompilerPlugin {
    override def compileOptions: List[CompileOption] = Optimize :: super.compileOptions
    override def fork = forkRun("-Xmx4G" ::
				"-Djava.library.path=/usr/local/mesos/lib/java/" :: Nil)

    protected def getLocalJars(project: BasicScalaProject): Seq[File] = {
      //HACK: Sbt seems to be missing some the transitive dependencies in lib_managed so we'll just go get them all ourself
      val managedDependencies = (project.managedDependencyPath / "compile" ** "*.jar").getFiles
      val localDependencies = project.dependencies.map(_.asInstanceOf[BasicScalaProject])
      project.jarPath.asFile :: (localDependencies.flatMap(getLocalJars).toList ++ managedDependencies)
    }

    def packagedClasspath = {
      val scalaJars = mainDependencies.scalaJars.getFiles ++ buildCompilerJar.getFiles
      val localJars = getLocalJars(this)
      val allJars = scalaJars ++ localJars
      //Drop duplicate jars
      val filteredJars = Map(allJars.map(j => j.getName -> j).toSeq:_*)
      filteredJars.values.map(_.getCanonicalPath)
    }

    //Also kind of a hack
    lazy val writePackagedClasspath = task {
      FileUtilities.write(
	new File("classpath"),
	packagedClasspath.mkString(":"),
	log
      )

      FileUtilities.write(
	new File("allJars"),
	packagedClasspath.mkString("\n"),
	log
      )
    } dependsOn(`package`) describedAs("Package classes and API docs.")

    //HACK
    val optional = "optional" %% "optional" % "0.1"

    //So that the uberjar we build has a usable repl
    val jline =   "jline" % "jline" % "0.9.93"
  }
}<|MERGE_RESOLUTION|>--- conflicted
+++ resolved
@@ -73,11 +73,7 @@
   lazy val scadr  = project("piql" / "scadr", "scadr", new ScadsSubProject(_), piql, director)
   lazy val gradit = project("piql" / "gradit", "gradit", new ScadsSubProject(_), piql)
 
-<<<<<<< HEAD
-  lazy val demo = project("demo", "demo", new ScadsSubProject(_), piql, director, deploylib, gradit, scadr, perf, modeling)
-=======
-  lazy val demo = project("demo", "demo", new ScadsSubProject(_), piql, director, deploylib, gradit, scadr, perf, twitter)
->>>>>>> 5f81164e
+  lazy val demo = project("demo", "demo", new ScadsSubProject(_), piql, director, deploylib, gradit, scadr, perf, twitter, modeling)
 
   /* Repository Configuration */
   val radlabRepo = "Radlab Repository" at "http://scads.knowsql.org/nexus/content/groups/public/"
@@ -127,15 +123,15 @@
     //Also kind of a hack
     lazy val writePackagedClasspath = task {
       FileUtilities.write(
-	new File("classpath"),
-	packagedClasspath.mkString(":"),
-	log
+				new File("classpath"),
+				packagedClasspath.mkString(":"),
+				log
       )
 
       FileUtilities.write(
-	new File("allJars"),
-	packagedClasspath.mkString("\n"),
-	log
+				new File("allJars"),
+				packagedClasspath.mkString("\n"),
+				log
       )
     } dependsOn(`package`) describedAs("Package classes and API docs.")
 
