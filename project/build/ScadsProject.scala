--- conflicted
+++ resolved
@@ -55,10 +55,8 @@
 
   lazy val piql      = project("piql", "piql", new ScadsSubProject(_), config, avro, comm, scalaengine)
   lazy val perf      = project("perf", "performance", new ScadsSubProject(_), config, avro, comm, scalaengine, piql, deploylib)
+  lazy val director    = project("director", "director", new ScadsSubProject(_), scalaengine, deploylib)
 
-<<<<<<< HEAD
-  class ScadsSubProject(info: ProjectInfo) extends DefaultProject(info) with AvroCompilerPlugin {
-=======
   /* PIQL Apps */
   lazy val scadr  = project("piql" / "scadr", "scadr", new ScadsSubProject(_), piql)
   lazy val gradit = project("piql" / "gradit", "gradit", new ScadsSubProject(_), piql)
@@ -89,7 +87,6 @@
   /* Shared subproject configuration */
   class ScadsSubProject(info: ProjectInfo) extends DefaultProject(info) with AvroCompilerPlugin {
     override def compileOptions: List[CompileOption] = Optimize :: super.compileOptions
->>>>>>> 3199ed1a
     override def fork = forkRun("-Xmx4G" ::
 				"-Djava.library.path=/usr/local/mesos/lib/java/" :: Nil)
 
@@ -130,80 +127,4 @@
     //So that the uberjar we build has a usable repl
     val jline =   "jline" % "jline" % "0.9.93"
   }
-<<<<<<< HEAD
-
-  class DeployLib(info: ProjectInfo) extends ScadsSubProject(info) {
-    val mesos = "edu.berkeley.cs.mesos" % "java" % "1.0"
-    val communication = "edu.berkeley.cs.scads" %% "communication" % "2.1.0-SNAPSHOT"
-    val configgy = "net.lag" % "configgy" % "2.0.0"
-    val staxApi = "javax.xml.stream" % "stax-api" % "1.0"
-    val jaxbApi = "javax.xml.bind" % "jaxb-api" % "2.1"
-    val json = "org.json" % "json" % "20090211"
-    val ec2 = "com.amazonaws" % "ec2" % "20090404"
-    val ganymedSsh2 = "ch.ethz.ganymed" % "ganymed-ssh2" % "build210"
-    val commonsLoggingApi = "commons-logging" % "commons-logging-api" % "1.1"
-    val commonsHttpClient = "commons-httpclient" % "commons-httpclient" % "3.0.1"
-    val jets3t = "net.java.dev.jets3t" % "jets3t" % "0.7.1"
-    val jetty = "org.mortbay.jetty" % "jetty" % "6.1.6"
-  }
-
-
-  class Config(info: ProjectInfo) extends DefaultProject(info) {
-    val configgy = "net.lag" % "configgy" % "2.0.0"
-    val scalaTest = "org.scalatest" % "scalatest" % "1.2"
-    val junit = "junit" % "junit" % "4.7"
-  }
- class AvroPlugin(info: ProjectInfo) extends DefaultProject(info) {
-    val avroJava = "org.apache.hadoop" % "avro" % "1.3.3"
-    val configgy = "net.lag" % "configgy" % "2.0.0"
-  }
- class Comm(info: ProjectInfo) extends ScadsSubProject(info) {
-    val netty = "org.jboss.netty" % "netty" % "3.2.1.Final"
-    val log4j = "log4j" % "log4j" % "1.2.15"
-  }
-  class Piql(info: ProjectInfo) extends ScadsSubProject(info)
-  class ScalaEngine(info: ProjectInfo) extends ScadsSubProject(info){
-  }
-  class Perf(info: ProjectInfo) extends ScadsSubProject(info) {
-  }
-
-  lazy val config      = project("config", "config", new Config(_))
-  lazy val avro        = project("avro", "avro-plugin", new AvroPlugin(_))
-  lazy val comm        = project("comm", "communication", new Comm(_), config, avro)
-  lazy val scalaengine = project("scalaengine", "storage-engine", new ScalaEngine(_), config, avro, comm)
-  lazy val piql        = project("piql", "piql", new Piql(_), config, avro, comm, scalaengine)
-  lazy val perf        = project("perf", "performance", new Perf(_), config, avro, comm, scalaengine, piql, deploylib)
-  lazy val director    = project("director", "director", new ScadsSubProject(_), scalaengine, deploylib)
-
-  lazy val deploylib = project("deploylib", "deploylib", new DeployLib(_), comm)
-  lazy val repl      = project("repl", "repl", new Repl(_), perf)
-
-
-  //PIQL Apps
-  class Scadr(info: ProjectInfo) extends ScadsSubProject(info) {
-  }
-  lazy val scadr       = project("piql" / "scadr", "scadr", new Scadr(_), piql)
-
-  val radlabRepo = "Radlab Repository" at "http://scads.knowsql.org/nexus/content/groups/public/"
-  override def managedStyle = ManagedStyle.Maven
-  val publishTo = "Radlab Snapshots" at "http://scads.knowsql.org/nexus/content/repositories/snapshots/"
-  Credentials(Path.userHome / ".ivy2" / ".credentials", log)
-}
-
-trait AvroCompilerPlugin extends AutoCompilerPlugins {
-  override def getScalaInstance(version: String) = {
-    val pluginJars = compileClasspath.filter(path => pluginDeps.contains(path.name)).getFiles.toSeq
-    withExtraJars(super.getScalaInstance(version), pluginJars)
-  }
-
-   private val pluginDeps = Set("avro-1.3.3.jar", "jackson-core-asl-1.4.2.jar", "jackson-mapper-asl-1.4.2.jar")
-
-   private def withExtraJars(si: ScalaInstance, extra: Seq[File]) =
-     ScalaInstance(si.version, si.libraryJar, si.compilerJar, info.launcher, extra : _*)
-
-
-  val avroPlugin = compilerPlugin("edu.berkeley.cs.scads" %% "avro-plugin" % "2.1.0-SNAPSHOT")
-  val pluginDepenency = "edu.berkeley.cs.scads" %% "avro-plugin" % "2.1.0-SNAPSHOT"
-=======
->>>>>>> 3199ed1a
 }