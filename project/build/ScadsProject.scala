import sbt._
import xsbt.ScalaInstance

import java.io.File

class ScadsProject(info: ProjectInfo) extends ParentProject(info) {
  /* SCADS Subprojects */
  lazy val config = project("config", "config", new DefaultProject(_) {
    val configgy = "net.lag" % "configgy" % "2.0.0"
    val scalaTest = "org.scalatest" % "scalatest" % "1.2"
    val junit = "junit" % "junit" % "4.7"
  })

  lazy val avro = project("avro", "avro-plugin", new DefaultProject(_) {
    val avroJava = "org.apache.hadoop" % "avro" % "1.3.3"
    val configgy = "net.lag" % "configgy" % "2.0.0"
  })

  lazy val comm = project("comm", "communication", new ScadsSubProject(_) {
    val netty = "org.jboss.netty" % "netty" % "3.2.1.Final"
    val log4j = "log4j" % "log4j" % "1.2.15"
<<<<<<< HEAD
  }
  class Piql(info: ProjectInfo) extends ScadsSubProject(info)
  class Modeling(info: ProjectInfo) extends ScadsSubProject(info)
  class ScalaEngine(info: ProjectInfo) extends ScadsSubProject(info){
=======
    val zookeeper = "org.apache.hadoop.zookeeper" % "zookeeper" % "3.3.1"
  }, config, avro)

  lazy val scalaengine = project("scalaengine", "storage-engine", new ScadsSubProject(_) {
>>>>>>> 0f546780
    val bdb = "com.sleepycat" % "je" % "4.0.71"
  }, config, avro, comm)

<<<<<<< HEAD
  lazy val config      = project("config", "config", new Config(_))
  lazy val avro        = project("avro", "avro-plugin", new AvroPlugin(_))
  lazy val comm        = project("comm", "communication", new Comm(_), config, avro)
  lazy val scalaengine = project("scalaengine", "storage-engine", new ScalaEngine(_), config, avro, comm)
  lazy val piql        = project("piql", "piql", new Piql(_), config, avro, comm, scalaengine)
  lazy val modeling    = project("modeling", "modeling", new Modeling(_), piql)
  lazy val perf        = project("perf", "performance", new Perf(_), config, avro, comm, scalaengine, piql)
=======
  lazy val deploylib = project("deploylib", "deploylib", new ScadsSubProject(_) {
    val mesos = "edu.berkeley.cs.mesos" % "java" % "1.0"
    val configgy = "net.lag" % "configgy" % "2.0.0"
    val staxApi = "javax.xml.stream" % "stax-api" % "1.0"
    val jaxbApi = "javax.xml.bind" % "jaxb-api" % "2.1"
    val json = "org.json" % "json" % "20090211"
    val ec2 = "com.amazonaws" % "ec2" % "20090404"
    val ganymedSsh2 = "ch.ethz.ganymed" % "ganymed-ssh2" % "build210"
    val commonsLoggingApi = "commons-logging" % "commons-logging-api" % "1.1"
    val commonsHttpClient = "commons-httpclient" % "commons-httpclient" % "3.0.1"
    val jets3t = "net.java.dev.jets3t" % "jets3t" % "0.7.1"
    val jetty = "org.mortbay.jetty" % "jetty" % "6.1.6"
  }, comm)
>>>>>>> 0f546780

  lazy val repl = project("repl", "repl", new DefaultWebProject(_) with AvroCompilerPlugin {
    val snapshots = ScalaToolsSnapshots
    val lift = "net.liftweb" %% "lift-mapper" % "2.2-SNAPSHOT" % "compile"
    val jetty6 = "org.mortbay.jetty" % "jetty" % "6.1.25" % "test"
    val h2 = "com.h2database" % "h2" % "1.2.121" % "runtime"
    // alternately use derby
    // val derby = "org.apache.derby" % "derby" % "10.2.2.0" % "runtime"
    val servlet = "javax.servlet" % "servlet-api" % "2.5" % "provided"
    val junit = "junit" % "junit" % "3.8.1" % "test"
    val sl4jConfiggy = "com.notnoop.logging" % "slf4j-configgy" % "0.0.1"
  }, perf)

  lazy val piql      = project("piql", "piql", new ScadsSubProject(_), config, avro, comm, scalaengine)
  lazy val perf      = project("perf", "performance", new ScadsSubProject(_), config, avro, comm, scalaengine, piql, deploylib)

  /* PIQL Apps */
  lazy val scadr  = project("piql" / "scadr", "scadr", new ScadsSubProject(_), piql)
  lazy val gradit = project("piql" / "gradit", "gradit", new ScadsSubProject(_), piql)

  /* Repository Configuration */
  val radlabRepo = "Radlab Repository" at "http://scads.knowsql.org/nexus/content/groups/public/"
  override def managedStyle = ManagedStyle.Maven
  val publishTo = "Radlab Snapshots" at "http://scads.knowsql.org/nexus/content/repositories/snapshots/"
  Credentials(Path.userHome / ".ivy2" / ".credentials", log)

  /* Avro Plugin Configuration */
  trait AvroCompilerPlugin extends AutoCompilerPlugins {
    override def getScalaInstance(version: String) = {
      val pluginJars = compileClasspath.filter(path => pluginDeps.contains(path.name)).getFiles.toSeq
      withExtraJars(super.getScalaInstance(version), pluginJars)
    }

    private val pluginDeps = Set("avro-1.3.3.jar", "jackson-core-asl-1.4.2.jar", "jackson-mapper-asl-1.4.2.jar")

    private def withExtraJars(si: ScalaInstance, extra: Seq[File]) =
      ScalaInstance(si.version, si.libraryJar, si.compilerJar, info.launcher, extra : _*)


    val avroPlugin = compilerPlugin("edu.berkeley.cs.scads" %% "avro-plugin" % "2.1.0-SNAPSHOT")
    val pluginDepenency = "edu.berkeley.cs.scads" %% "avro-plugin" % "2.1.0-SNAPSHOT"
  }

  /* Shared subproject configuration */
  class ScadsSubProject(info: ProjectInfo) extends DefaultProject(info) with AvroCompilerPlugin {
    override def compileOptions: List[CompileOption] = Optimize :: super.compileOptions
    override def fork = forkRun("-Xmx4G" ::
				"-Djava.library.path=/usr/local/mesos/lib/java/" :: Nil)

    protected def getLocalJars(project: BasicScalaProject): Seq[File] = {
      //HACK: Sbt seems to be missing some the transitive dependencies in lib_managed so we'll just go get them all ourself
      val managedDependencies = (project.managedDependencyPath / "compile" ** "*.jar").getFiles
      val localDependencies = project.dependencies.map(_.asInstanceOf[BasicScalaProject])
      project.jarPath.asFile :: (localDependencies.flatMap(getLocalJars).toList ++ managedDependencies)
    }

    def packagedClasspath = {
      val scalaJars = mainDependencies.scalaJars.getFiles ++ buildCompilerJar.getFiles
      val localJars = getLocalJars(this)
      val allJars = scalaJars ++ localJars
      //Drop duplicate jars
      val filteredJars = Map(allJars.map(j => j.getName -> j).toSeq:_*)
      filteredJars.values.map(_.getCanonicalPath)
    }

    //Also kind of a hack
    lazy val writePackagedClasspath = task {
      FileUtilities.write(
	new File("classpath"),
	packagedClasspath.mkString(":"),
	log
      )

      FileUtilities.write(
	new File("allJars"),
	packagedClasspath.mkString("\n"),
	log
      )
    } dependsOn(`package`) describedAs("Package classes and API docs.")

    //HACK
    val optional = "optional" %% "optional" % "0.1"

    //So that the uberjar we build has a usable repl
    val jline =   "jline" % "jline" % "0.9.93"
  }
}<|MERGE_RESOLUTION|>--- conflicted
+++ resolved
@@ -19,29 +19,13 @@
   lazy val comm = project("comm", "communication", new ScadsSubProject(_) {
     val netty = "org.jboss.netty" % "netty" % "3.2.1.Final"
     val log4j = "log4j" % "log4j" % "1.2.15"
-<<<<<<< HEAD
-  }
-  class Piql(info: ProjectInfo) extends ScadsSubProject(info)
-  class Modeling(info: ProjectInfo) extends ScadsSubProject(info)
-  class ScalaEngine(info: ProjectInfo) extends ScadsSubProject(info){
-=======
     val zookeeper = "org.apache.hadoop.zookeeper" % "zookeeper" % "3.3.1"
   }, config, avro)
 
   lazy val scalaengine = project("scalaengine", "storage-engine", new ScadsSubProject(_) {
->>>>>>> 0f546780
     val bdb = "com.sleepycat" % "je" % "4.0.71"
   }, config, avro, comm)
 
-<<<<<<< HEAD
-  lazy val config      = project("config", "config", new Config(_))
-  lazy val avro        = project("avro", "avro-plugin", new AvroPlugin(_))
-  lazy val comm        = project("comm", "communication", new Comm(_), config, avro)
-  lazy val scalaengine = project("scalaengine", "storage-engine", new ScalaEngine(_), config, avro, comm)
-  lazy val piql        = project("piql", "piql", new Piql(_), config, avro, comm, scalaengine)
-  lazy val modeling    = project("modeling", "modeling", new Modeling(_), piql)
-  lazy val perf        = project("perf", "performance", new Perf(_), config, avro, comm, scalaengine, piql)
-=======
   lazy val deploylib = project("deploylib", "deploylib", new ScadsSubProject(_) {
     val mesos = "edu.berkeley.cs.mesos" % "java" % "1.0"
     val configgy = "net.lag" % "configgy" % "2.0.0"
@@ -55,7 +39,6 @@
     val jets3t = "net.java.dev.jets3t" % "jets3t" % "0.7.1"
     val jetty = "org.mortbay.jetty" % "jetty" % "6.1.6"
   }, comm)
->>>>>>> 0f546780
 
   lazy val repl = project("repl", "repl", new DefaultWebProject(_) with AvroCompilerPlugin {
     val snapshots = ScalaToolsSnapshots
@@ -70,6 +53,7 @@
   }, perf)
 
   lazy val piql      = project("piql", "piql", new ScadsSubProject(_), config, avro, comm, scalaengine)
+  lazy val modeling    = project("modeling", "modeling", new ScadsSubProject(_), piql)
   lazy val perf      = project("perf", "performance", new ScadsSubProject(_), config, avro, comm, scalaengine, piql, deploylib)
 
   /* PIQL Apps */
