--- conflicted
+++ resolved
@@ -56,16 +56,10 @@
     val sl4jConfiggy = "com.notnoop.logging" % "slf4j-configgy" % "0.0.1"
   }, demo)
 
-<<<<<<< HEAD
-  lazy val piql      = project("piql", "piql", new ScadsSubProject(_), config, avro, comm, scalaengine)
   lazy val modeling    = project("modeling", "modeling", new ScadsSubProject(_), piql, perf, deploylib, scadr)
-  lazy val perf      = project("perf", "performance", new ScadsSubProject(_), config, avro, comm, scalaengine, piql, deploylib)
-  lazy val director    = project("director", "director", new ScadsSubProject(_), scalaengine, deploylib)
-=======
   lazy val piql      = project("piql", "piql", new ScadsSubProject(_) with IdeaProject, config, avro, comm, scalaengine)
   lazy val perf      = project("perf", "performance", new ScadsSubProject(_) with IdeaProject, config, avro, comm, scalaengine, piql, deploylib)
   lazy val director    = project("director", "director", new ScadsSubProject(_) with IdeaProject, scalaengine, deploylib)
->>>>>>> 105b93bf
 
   lazy val spamFeatures = project("twitter" / "spamfeatures", "spamfeatures", new ScadsSubProject(_) {
     val jaxrs = "org.codehaus.jackson" % "jackson-jaxrs" % "1.4.2"
