package edu.berkeley.cs
package radlab

import java.io.File

package object demo {
  import DemoConfig._
  import scads.comm._
  import scads.storage._
  import scads.perf._
  import scads.storage._
  import twitterspam._
  import deploylib.mesos._
  import scads.piql.modeling._

  val logger = net.lag.logging.Logger()

  lazy val twitterSpamData = new ScadsCluster(twitterSpamRoot).getNamespace[TwitterSpamRecord]("twitterSpamRecords")

  def runDemo: Unit = {
    resetScads
    startScadrCluster()
    startGraditCluster()
  }

  /**
   * Needs to be run from Michael's AWS account
   */
  def updateLoadBalancers: Unit = {
    LoadBalancer.update("scadr", scadrWebServerList)
    LoadBalancer.update("gradit", graditWebServerList)
    LoadBalancer.update("comrades", comradesWebServerList)
    LoadBalancer.update("mesos", MesosEC2.firstMaster.instanceId :: Nil)
  }

  /**
   * Start a mesos master and make it the primary for the demo.
   * Only needs to be run by one person.
   */
  def setupMesosMaster(zone:String = zone, numMasters: Int = 1, mesosAmi: Option[String] = None): Unit = {
    if(MesosEC2.masters.size < numMasters) {
      mesosAmi match {
        case Some(ami) => MesosEC2.startMasters(zone, numMasters - MesosEC2.masters.size, ami)
        case None =>  MesosEC2.startMasters(zone, numMasters - MesosEC2.masters.size)
      }
    }

    MesosEC2.masters.pforeach(_.pushJars)
    restartMasterProcs
    mesosMasterNode.data = MesosEC2.clusterUrl.getBytes
  }

  val pidIpRegEx = """\d+@([^:]+):\d+""".r
  def failOverMesosMaster: Unit = {
    val currentPid = new String(zooKeeperRoot
				.proxy
				.root.children
				.find(_.name contains "mesos").get("mesos")
				.children.sortWith(_.name < _.name).head.data)
    val currentIp =  currentPid match {
      case pidIpRegEx(internalIp) => internalIp
      case _ => throw new RuntimeException("Unable to locate ip address of current mesos master")
    }

    val currentMaster = MesosEC2.masters
			.find(_ !? "hostname -i" contains currentIp)
			.getOrElse(throw new RuntimeException("Master not found in list of active masters"))

    logger.info("Restarting master on: %s", currentMaster.publicDnsName)
    currentMaster ! "service mesos-master restart"
  }

  def preloadWars: Unit = {
    MesosEC2.slaves.pforeach(_.cacheFiles(scadrWarFile :: graditWarFile :: Nil))
  }

  /**
   * Restart the service meta-scheduler/mesos utilization reporter on the mesos master.
   * Note this should only be run by the cluster owner, and it will kill all running java procs on the master.
   */
  def restartMasterProcs: Unit = {
    MesosEC2.masters.pforeach(_.executeCommand("killall java"))

    // Start service scheduler on only the first master
    MesosEC2.firstMaster.createFile(new java.io.File("/root/serviceScheduler"), "#!/bin/bash\n/root/jrun edu.berkeley.cs.radlab.demo.ServiceSchedulerDaemon --mesosMaster " + MesosEC2.clusterUrl + " >> /root/serviceScheduler.log 2>&1")
    MesosEC2.firstMaster ! "chmod 755 /root/serviceScheduler"
    MesosEC2.firstMaster ! "start-stop-daemon --make-pidfile --start --background --pidfile /var/run/serviceScheduler.pid --exec /root/serviceScheduler"

    // Start utilization reporter on all masters (so we can get stats after a failover)
    MesosEC2.masters.pforeach { master =>
      master.createFile(new java.io.File("/root/utilizationReporter"), "#!/bin/bash\ntail -F /tmp/mesos-shares | /root/jrun edu.berkeley.cs.radlab.demo.MesosClusterShareReporter '" + dashboardDb + "' >> /root/utilizationReporter.log 2>&1")
      master ! "chmod 755 /root/utilizationReporter"
      master ! "start-stop-daemon --make-pidfile --start --background --pidfile /var/run/utilizationReporter.pid --exec /root/utilizationReporter"
    }

    //HACK
    Thread.sleep(5000)
    serviceSchedulerNode.data = RemoteActor(MesosEC2.firstMaster.publicDnsName, 9000, ActorNumber(0)).toBytes
  }

  def safeUrl(cs: S3CachedJar, delim: String = "|"): String = {
    if (cs.url.contains(delim))
      throw new RuntimeException("delim cannot be used b/c of url: %s".format(cs.url))
    cs.url
  }

  def startScadr: Unit = {
    val task = WebAppSchedulerTask(
      "SCADr",
      mesosMaster,
      javaExecutorPath,
      scadrWar,
      scadrWebServerList.canonicalAddress,
<<<<<<< HEAD
      Map("scads.clusterAddress" -> scadrRoot.canonicalAddress)).toJvmTask
=======
    Map("scads.clusterAddress" -> scadrRoot.canonicalAddress,
	"demo.appname" -> "scadr")).toJvmTask
>>>>>>> 39be40fe
    serviceScheduler !? RunExperimentRequest(task :: Nil)
  }

  def startGradit: Unit = {
    val task = WebAppSchedulerTask(
      "gRADit",
      mesosMaster,
      javaExecutorPath,
      graditWar,
      graditWebServerList.canonicalAddress,
    Map("scads.clusterAddress" -> graditRoot.canonicalAddress,
	"demo.appname" -> "gradit")).toJvmTask
    serviceScheduler !? RunExperimentRequest(task :: Nil)
  }

  def startComrades: Unit = {
    val task = WebAppSchedulerTask(
      "comRADes",
      mesosMaster,
      javaExecutorPath,
      comradesWar,
      comradesWebServerList.canonicalAddress,
    Map("scads.clusterAddress" -> comradesRoot.canonicalAddress,
        "demo.appname" -> "comrades")).toJvmTask
    serviceScheduler !? RunExperimentRequest(task :: Nil)
  }

  def startScadrCluster(add:Option[String] = None): Unit = {
    val clusterAddress = add.getOrElse(scadrRoot.canonicalAddress)
    val task = InitScadrClusterTask(clusterAddress).toJvmTask
    serviceScheduler !? RunExperimentRequest(task :: Nil)
  }

  def startGraditCluster(add:Option[String] = None): Unit = {
    val clusterAddress = add.getOrElse(graditRoot.canonicalAddress)
    val task = InitGraditClusterTask(clusterAddress).toJvmTask
    serviceScheduler !? RunExperimentRequest(task :: Nil)
  }

  def startComradesCluster(add:Option[String] = None): Unit = {
    val clusterAddress = add.getOrElse(comradesRoot.canonicalAddress)
    val task = InitComradesClusterTask(clusterAddress).toJvmTask
    serviceScheduler !? RunExperimentRequest(task :: Nil)
  }

  def startScadrDirector(add:Option[String] = None): Unit = {
    val clusterAddress = add.getOrElse(scadrRoot.canonicalAddress)
    val task = ScadrDirectorTask(
      clusterAddress,
      mesosMaster
    ).toJvmTask
    serviceScheduler !? RunExperimentRequest(task :: Nil)
  }

  def startGraditDirector(add:Option[String] = None): Unit = {
    val clusterAddress = add.getOrElse(graditRoot.canonicalAddress)
    val task = GraditDirectorTask(
      clusterAddress,
      mesosMaster
    ).toJvmTask
    serviceScheduler !? RunExperimentRequest(task :: Nil)
  }

<<<<<<< HEAD
  def startTraceCollector: Unit = {
    println("starting trace collection...")
    val storageEngineTask = ScalaEngineTask(
      traceRoot.canonicalAddress).toJvmTask // can do *5
    val traceTask = TraceCollectorTask(
      RunParams(
        GenericClusterParams(
          traceRoot.canonicalAddress,
          10,
          1,
          10
        ),
        "getRangeQuery"
      )
    ).toJvmTask
    
    serviceScheduler !? RunExperimentRequest(storageEngineTask :: traceTask :: Nil)
  }
  
  def startScadrTraceCollector: Unit = {
    val traceTask = ScadrTraceCollectorTask(
      RunParams(
        scadrClusterParams,
        "mySubscriptions"
      )
    ).toJvmTask
    
    serviceScheduler !? RunExperimentRequest(traceTask :: Nil)
  }

  def startThoughtstreamTraceCollector: Unit = {
    val traceTask = ThoughtstreamTraceCollectorTask(
      RunParams(
        scadrClusterParams,
        "thoughtstream"
      )
    ).toJvmTask
    
    serviceScheduler !? RunExperimentRequest(traceTask :: Nil)
  }

  def startLocalUserThoughtstreamTraceCollector: Unit = {
    val traceTask = ThoughtstreamTraceCollectorTask(
      RunParams(
        scadrClusterParams,
        "localUserThoughtstream"
      )
    ).toJvmTask
    
    serviceScheduler !? RunExperimentRequest(traceTask :: Nil)
  }

  def startScadrDataLoad: Unit = {
    val storageEngines = Array.fill(scadrClusterParams.numStorageNodes)(ScalaEngineTask(traceRoot.canonicalAddress).toJvmTask)
    val dataLoadTasks = Array.fill(scadrClusterParams.numLoadClients)(ScadrDataLoaderTask(scadrClusterParams).toJvmTask)

    serviceScheduler !? RunExperimentRequest(storageEngines.toList ::: dataLoadTasks.toList)
=======
  def startComradesDirector(add:Option[String] = None): Unit = {
    val clusterAddress = add.getOrElse(comradesRoot.canonicalAddress)
    val task = ComradesDirectorTask(
      clusterAddress,
      mesosMaster
    ).toJvmTask
    serviceScheduler !? RunExperimentRequest(task :: Nil)
>>>>>>> 39be40fe
  }

  def startScadrRain: Unit = {
    serviceScheduler !? RunExperimentRequest(
      JvmMainTask(rainJars,
        "radlab.rain.Benchmark",
        "rain.config.scadr.ramp.json" ::
        scadrWebServerList.canonicalAddress :: Nil,
        Map("dashboarddb" -> dashboardDb)) :: Nil)
  }

  def startGraditRain: Unit = {
    serviceScheduler !? RunExperimentRequest(
      JvmMainTask(rainJars,
		  "radlab.rain.Benchmark",
		  "rain.config.gradit.ramp.json" ::
		  graditWebServerList.canonicalAddress :: Nil,
		  Map("dashboarddb" -> dashboardDb)) :: Nil)
  }

  def killTask(taskId: Int): Unit =
    serviceScheduler !? KillTaskRequest(taskId)

  /**
   * WARNING: deletes all data from all scads cluster
   */
  def resetScads: Unit = {
    // val namespaces = "users" :: "thoughts" :: "subscriptions" :: Nil
    // val delCmd = "rm -rf " + namespaces.map(ns => "/mnt/" + ns + "*").mkString(" ")
    // MesosEC2.slaves.pforeach(_ ! delCmd)

    scadrRoot.deleteRecursive
    graditRoot.deleteRecursive
    comradesRoot.deleteRecursive
  }

  def resetTracing: Unit = {
    traceRoot.data = "".getBytes
    traceRoot.deleteRecursive
  }

  def startIntKeyTest: Unit = {
    serviceScheduler !? RunExperimentRequest(
      JvmMainTask(MesosEC2.classSource,
        "edu.berkeley.cs.radlab.demo.IntKeyScaleScheduler",
        "--name" :: "intkeyscaletest" ::
        "--mesosMaster" :: mesosMaster ::
        "--executor" :: javaExecutorPath ::
        "--cp" :: MesosEC2.classSource.map(safeUrl(_)).mkString("|") :: Nil) :: Nil)
  }

  def startRepTest(numKeys: Int): Unit = {
    serviceScheduler !? RunExperimentRequest(
      JvmMainTask(MesosEC2.classSource,
        "edu.berkeley.cs.radlab.demo.RepTestScheduler",
        "--name" :: "reptest" ::
        "--mesosMaster" :: mesosMaster ::
        "--executor" :: javaExecutorPath ::
        "--cp" :: MesosEC2.classSource.map(safeUrl(_)).mkString("|") ::
        "--numKeys" :: numKeys.toString :: Nil) :: Nil)
  }

  def loadTwitterSpam(): Unit = {
    val numServers = 16
    twitterSpamRoot.children.foreach(_.deleteRecursive)
    val cluster = new ExperimentalScadsCluster(twitterSpamRoot)

    serviceScheduler !? RunExperimentRequest(
      List.fill(numServers)(ScalaEngineTask(twitterSpamRoot.canonicalAddress).toJvmTask))
    cluster.blockUntilReady(numServers)

    serviceScheduler !? RunExperimentRequest(
      LoadJsonToScadsTask("http://cs.berkeley.edu/~marmbrus/tmp/labeledTweets.avro", twitterSpamRoot.canonicalAddress).toJvmTask :: Nil)
  }

  def authorizeUsers: Unit = {
    val keys =
      "ssh-rsa AAAAB3NzaC1yc2EAAAADAQABAAABAQCfH8CkLrCIOxJAkFubG1ehQEdu1OfOUqaMxiTQ7g/X0fXclXRzqwoBFBL33t0FGVxkPVxolwAaZEQTIg6hkGZuzLlPiuq1ortkMx3wGxU9/YBr6JzSZb+kB1OEG/LOWiXH+i5IJbKptW+6B527niXCAgo8Idlf5PNBqcdI+CrvaX+oqQX6K2T5EDxoJVOtgRHbS/2YbtGhwknskyCcvOnOcwjcRUGawmVK7QYavyuO+//SOK+0sIjTSSwTAVceKbQl8XVlPL7IJHKE6/JwEF2+6+eMdflg9A8qAm3g0rE8qfUGdJLN1hpJNdP/UCP1v091h4C88lqqtwbekrS817ar stephentu@ibanez" ::
      "ssh-rsa AAAAB3NzaC1yc2EAAAABIwAAAQEAnOr61V36/yp1nGRfMZHxzFr1GUom/uQgQS5xdMQ3A56xqfWbhNpNTGQSOpKc3u1jfc77KouG8v0bPSssaiBIDIqVqVRWWACUg6j4xk5oN0lSm22LWJ0OnFvbPbsZlJOb9t+gIe2/yjlbJsyH5/mpIqJBTASOtXugYUIP3jIfA438ZiObpEYuL3kCiBDhEz4w6WbTaXr0K/bRxQoZFGJem+IH26bfeEP8Y12ygdgwh0EAKErv1bbULV7WC92F+5nSU1eGbvCKbhqxIUzxh7ZCRXdUyGcpDOfVL2MOUxNch3AKjE+Z5TVI8fv1md7ILK4dE95oJTUiWv9IUpAUEabM4Q== kristal.curtis@gmail.com" ::
      "ssh-rsa AAAAB3NzaC1yc2EAAAABIwAAAQEAqxXSYqw5Cshu9EvHCzRiu/1lSO6n6hqTmM7NwITK7Q5a0pn7Hg/ZzykuWpcrCDKjRadJlP+FrWWPdizEgOtgwmHs9LWrf0DrtLDNroRsgqyii/rD4+kAMgMP6PWxoRRUklo8Vqgt4TFwA/bDbKFHtyvnPGOxBiapnhrdWL5HKG1nIChrN2iLLq4ymnGd2N0pJW+Fwz8E/D4Mxk7poKSuyfyEcAynhAeLcCvx54t/p8JalahHHco+TGFEChp3gZ2c+Eov3KNZgtCGcQeIphVoRI5M+Li5adaVwD5Y3mmJ3yBBiS6rh4qN0QS9RecOH+oYcAOQWAm000q1UdfHfESKvQ== rean@eecs.berkeley.edu" ::
      "ssh-rsa AAAAB3NzaC1yc2EAAAABIwAAAIEA4HH/XGUrla7FpONvVvHZAQ5XtY5hfZq3YuIICholyKfarp4O/sCT0EFjyO97IQILgM7HjDooGJKpexYL61JmnOWReRamsRCP1FKFiM03KofLpBvxllO8QbalSnjLfV9oVqTFDkwnRHQVbaN83FND2dIkEntyaX3U//8cIi3mFJ8= jtma@ironic.ucsd.edu" :: Nil

    MesosEC2.masters.pforeach(_.appendFile(new File("/root/.ssh/authorized_keys"), keys.mkString("\n")))
  }
}<|MERGE_RESOLUTION|>--- conflicted
+++ resolved
@@ -111,12 +111,8 @@
       javaExecutorPath,
       scadrWar,
       scadrWebServerList.canonicalAddress,
-<<<<<<< HEAD
-      Map("scads.clusterAddress" -> scadrRoot.canonicalAddress)).toJvmTask
-=======
-    Map("scads.clusterAddress" -> scadrRoot.canonicalAddress,
-	"demo.appname" -> "scadr")).toJvmTask
->>>>>>> 39be40fe
+      Map("scads.clusterAddress" -> scadrRoot.canonicalAddress,
+	      "demo.appname" -> "scadr")).toJvmTask
     serviceScheduler !? RunExperimentRequest(task :: Nil)
   }
 
@@ -180,7 +176,6 @@
     serviceScheduler !? RunExperimentRequest(task :: Nil)
   }
 
-<<<<<<< HEAD
   def startTraceCollector: Unit = {
     println("starting trace collection...")
     val storageEngineTask = ScalaEngineTask(
@@ -212,23 +207,25 @@
   }
 
   def startThoughtstreamTraceCollector: Unit = {
-    val traceTask = ThoughtstreamTraceCollectorTask(
-      RunParams(
-        scadrClusterParams,
-        "thoughtstream"
-      )
-    ).toJvmTask
+    val traceTasks = Array.fill(thoughtstreamRunParams.numTraceCollectors)(ThoughtstreamTraceCollectorTask(thoughtstreamRunParams).toJvmTask)
+    
+    serviceScheduler !? RunExperimentRequest(traceTasks.toList)
+  }
+
+  def startOneThoughtstreamTraceCollector: Unit = {
+    val traceTask = ThoughtstreamTraceCollectorTask(thoughtstreamRunParams).toJvmTask
     
     serviceScheduler !? RunExperimentRequest(traceTask :: Nil)
   }
 
   def startLocalUserThoughtstreamTraceCollector: Unit = {
-    val traceTask = ThoughtstreamTraceCollectorTask(
-      RunParams(
-        scadrClusterParams,
-        "localUserThoughtstream"
-      )
-    ).toJvmTask
+    val traceTasks = Array.fill(localUserThoughtstreamRunParams.numTraceCollectors)(ThoughtstreamTraceCollectorTask(localUserThoughtstreamRunParams).toJvmTask)
+    
+    serviceScheduler !? RunExperimentRequest(traceTasks.toList)
+  }
+
+  def startOneLocalUserThoughtstreamTraceCollector: Unit = {
+    val traceTask = ThoughtstreamTraceCollectorTask(localUserThoughtstreamRunParams).toJvmTask
     
     serviceScheduler !? RunExperimentRequest(traceTask :: Nil)
   }
@@ -238,7 +235,8 @@
     val dataLoadTasks = Array.fill(scadrClusterParams.numLoadClients)(ScadrDataLoaderTask(scadrClusterParams).toJvmTask)
 
     serviceScheduler !? RunExperimentRequest(storageEngines.toList ::: dataLoadTasks.toList)
-=======
+}
+
   def startComradesDirector(add:Option[String] = None): Unit = {
     val clusterAddress = add.getOrElse(comradesRoot.canonicalAddress)
     val task = ComradesDirectorTask(
@@ -246,7 +244,6 @@
       mesosMaster
     ).toJvmTask
     serviceScheduler !? RunExperimentRequest(task :: Nil)
->>>>>>> 39be40fe
   }
 
   def startScadrRain: Unit = {
