--- conflicted
+++ resolved
@@ -255,17 +255,10 @@
   def startScadrRain: Unit = {
     serviceScheduler !? RunExperimentRequest(
       JvmMainTask(rainJars,
-<<<<<<< HEAD
         "radlab.rain.Benchmark",
         "rain.config.scadr.ramp.json" ::
         scadrWebServerList.canonicalAddress :: Nil,
         Map("dashboarddb" -> dashboardDb)) :: Nil)
-=======
-		  "radlab.rain.Benchmark",
-		  "rain.config.scadr.demo.json" ::
-		  scadrWebServerList.canonicalAddress :: Nil,
-		  Map("dashboarddb" -> dashboardDb)) :: Nil)
->>>>>>> 7d79bb43
   }
 
   def startGraditRain: Unit = {
