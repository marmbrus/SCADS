--- conflicted
+++ resolved
@@ -81,20 +81,10 @@
 
 @RunWith(classOf[JUnitRunner])
 class RangeKeyValueStoreSpec extends AbstractKeyValueStoreSpec {
-<<<<<<< HEAD
-  override def createNamespace(ns: String) = {
-    cluster.getNamespace[StringRec, StringRec](ns)
-  }
-
-  describe("getRange Method") {
-    it("should have bulkGetRange") {
-      val ns = cluster.getNamespace[IntRec, IntRec]("bulkrangetest")
-=======
 
   describe("getRange Method") {
     it("should have bulkGetRange") {
       val ns = createNamespace[IntRec, IntRec]("bulkrangetest")
->>>>>>> bc8b87ed
 
       /* Insert Integers 1-100 */
       (1 to 100).foreach(i => ns.put(IntRec(i),IntRec(i)))
@@ -303,18 +293,12 @@
     cluster.shutdownCluster()
   }
 
-<<<<<<< HEAD
-  def createNamespace(ns: String):SpecificNamespace[StringRec,StringRec] = {
-    cluster.getNamespace[StringRec,StringRec](ns)
-  }
-=======
   def createNamespace[KType <: ScalaSpecificRecord : Manifest,VType <: ScalaSpecificRecord : Manifest](ns: String):SpecificNamespace[KType,VType] = {
     cluster.getNamespace[KType,VType](ns)
   }
 
   def createNamespace(ns:String, s1:Schema, s2:Schema, vc:String) =
     cluster.getNamespace(ns,s1,s2,vc)
->>>>>>> bc8b87ed
 
   val rand = new scala.util.Random(123456789)
 
@@ -435,11 +419,6 @@
       r.put(0,0)
       oldNs.put(r,r)
 
-      // need to call put since serializer is lazy and isn't constructed until needed
-      val r = new GenericData.Record(oldSchema)
-      r.put(0,0)
-      oldNs.put(r,r)
-
       // now, load the cluster with a "new" version (2 fields)
       val newNs = createNamespace("prefixSchemaRes", newSchema, newSchema,r.getClass.getName)
 
