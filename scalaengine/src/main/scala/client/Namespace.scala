package edu.berkeley.cs.scads.storage

import edu.berkeley.cs.scads.comm._
import edu.berkeley.cs.scads.storage.routing._

import net.lag.logging.Logger
import org.apache.avro.Schema
import org.apache.avro.generic.IndexedRecord
import org.apache.zookeeper.CreateMode

import scala.collection.mutable.ListBuffer

<<<<<<< HEAD
trait Namespace[KeyType <: IndexedRecord, ValueType <: IndexedRecord, RetType <: IndexedRecord]
  extends KeyValueStore[KeyType, ValueType, RetType] {
=======
trait Namespace[KeyType <: IndexedRecord, 
                ValueType <: IndexedRecord, 
                RecordType <: IndexedRecord,
                RangeType]
  extends KeyValueStore[KeyType, ValueType, RecordType, RangeType] {
>>>>>>> 033ab681

  val namespace: String
  val timeout: Int
  val root: ZooKeeperProxy#ZooKeeperNode
  val cluster: ScadsCluster

  protected val logger: Logger = Logger()
  protected var nsRoot: ZooKeeperProxy#ZooKeeperNode = _

  private val onLoadHandlers: ListBuffer[() => Unit] = new ListBuffer[() => Unit]
  private val onCreateHandlers: ListBuffer[Seq[(Option[KeyType], Seq[StorageService])] => Unit] = 
    new ListBuffer[Seq[(Option[KeyType], Seq[StorageService])] => Unit]
  private val onDeleteHandlers: ListBuffer[() => Unit] = new ListBuffer[() => Unit] 

  /**
   * Register an event handler to be invoked on creation
   */
  protected def onLoad(f: => Unit): Unit = {
    onLoadHandlers append (() => f)
  }

  /**
   * Register an event handler to be invoked on creation
   */
  protected def onCreate(f: Seq[(Option[KeyType], Seq[StorageService])] => Unit): Unit = {
    onCreateHandlers append f
  }

  /**
   * Register an event handler to be invoked on deletion
   */
  protected def onDelete(f: => Unit): Unit = {
    onDeleteHandlers append (() => f)
  }

  val keySchema: Schema
  val valueSchema: Schema

  /**
   * Return the key schema of this namespace
   */
  def getKeySchema() : Schema = keySchema

  /**
   * Return the value schema of this namespace
   */
  def getValueSchema() : Schema = valueSchema

  /**
   * Returns the default replication Factor when initializing a new NS
   */
  protected def defaultReplicationFactor(): Int = 1

  def doesNamespaceExist(): Boolean = !root.get(namespace).isEmpty

  /** 
   * Loads the namespace configuration. If it does not exists, it creates a
   * new one with the min replication factor on randomly selected
   * storagehandlers
   */
  def loadOrCreate() : Unit = {
    if(doesNamespaceExist){
      load()
    }else{
      var randServers = cluster.getRandomServers(defaultReplicationFactor)
      val startKey : Option[KeyType] = None
      create(List((startKey, randServers)))
    }
  }

  onLoad {
    val node = root.get(namespace)
    require(node.isDefined)
    nsRoot = node.get
  }

  /**
   * Loads and initializes the protocol for an existing namespace
   */
  def load(): Unit = {
    onLoadHandlers.foreach(f => f())
  }

  onCreate { 
    ranges => {
      if(!root.get(namespace).isEmpty)
        throw new RuntimeException("Illegal namespace creation. Namespace already exists")
      if( ranges.size == 0 || ranges.head._1 != None)
        throw new RuntimeException("Illegal namespace creation - range size hast to be > 0 and the first key has to be None")
<<<<<<< HEAD
      logger.debug("Created Namespace" + nsRoot )
      nsRoot = root.createChild(namespace, "".getBytes, CreateMode.PERSISTENT)
      println("nsRoot: " + nsRoot)
      println("getKeySchema: " + getKeySchema)
=======
      logger.debug("Creating nsRoot for namespace: " + namespace)
      nsRoot = root.createChild(namespace, "".getBytes, CreateMode.PERSISTENT)
      //println("nsRoot: " + nsRoot)
      //println("getKeySchema: " + getKeySchema)
>>>>>>> 033ab681
      nsRoot.createChild("keySchema", getKeySchema.toString.getBytes, CreateMode.PERSISTENT)
      nsRoot.createChild("valueSchema", getValueSchema.toString.getBytes, CreateMode.PERSISTENT)
    }
  }

  /**
   *  Creates a new NS with the given servers
   *  The ranges has the form (startKey, servers). The first Key has to be None
   */
  def create(ranges: Seq[(Option[KeyType], Seq[StorageService])]): Unit = {
    onCreateHandlers.foreach(f => f(ranges))
  }

  onDelete {
    logger.info("Deleting zookeeper metadata for namespace %s", namespace)
    nsRoot.deleteRecursive
    nsRoot = null
  }

  /**
   * Deletes the entire namespace, along with any associated metadata. After
   * calling delete, this namespace instance is no longer usable
   */
  def delete(): Unit = {
    onDeleteHandlers.foreach(f => f())
  }

}<|MERGE_RESOLUTION|>--- conflicted
+++ resolved
@@ -10,16 +10,11 @@
 
 import scala.collection.mutable.ListBuffer
 
-<<<<<<< HEAD
-trait Namespace[KeyType <: IndexedRecord, ValueType <: IndexedRecord, RetType <: IndexedRecord]
-  extends KeyValueStore[KeyType, ValueType, RetType] {
-=======
 trait Namespace[KeyType <: IndexedRecord, 
                 ValueType <: IndexedRecord, 
                 RecordType <: IndexedRecord,
                 RangeType]
   extends KeyValueStore[KeyType, ValueType, RecordType, RangeType] {
->>>>>>> 033ab681
 
   val namespace: String
   val timeout: Int
@@ -109,17 +104,10 @@
         throw new RuntimeException("Illegal namespace creation. Namespace already exists")
       if( ranges.size == 0 || ranges.head._1 != None)
         throw new RuntimeException("Illegal namespace creation - range size hast to be > 0 and the first key has to be None")
-<<<<<<< HEAD
-      logger.debug("Created Namespace" + nsRoot )
-      nsRoot = root.createChild(namespace, "".getBytes, CreateMode.PERSISTENT)
-      println("nsRoot: " + nsRoot)
-      println("getKeySchema: " + getKeySchema)
-=======
       logger.debug("Creating nsRoot for namespace: " + namespace)
       nsRoot = root.createChild(namespace, "".getBytes, CreateMode.PERSISTENT)
       //println("nsRoot: " + nsRoot)
       //println("getKeySchema: " + getKeySchema)
->>>>>>> 033ab681
       nsRoot.createChild("keySchema", getKeySchema.toString.getBytes, CreateMode.PERSISTENT)
       nsRoot.createChild("valueSchema", getValueSchema.toString.getBytes, CreateMode.PERSISTENT)
     }
