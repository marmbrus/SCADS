--- conflicted
+++ resolved
@@ -397,31 +397,18 @@
 class GenericNamespace(namespace: String,
                        timeout: Int,
                        root: ZooKeeperProxy#ZooKeeperNode,
-<<<<<<< HEAD
-                       val keySchema: Schema,
-                       val valueSchema: Schema)
-                      (implicit cluster : ScadsCluster)
-    extends QuorumProtocol[GenericData.Record, GenericData.Record](namespace, timeout, root)(cluster)
-		with    WorkloadStatsProtocol/*RoutingProtocol*/[GenericData.Record, GenericData.Record]
-    with    SimpleMetaData[GenericData.Record, GenericData.Record]
-    with    AvroSerializing[GenericData.Record, GenericData.Record] {
-
-  val keyReader   = new GenericDatumReader[GenericData.Record](keySchema) {
-    def exposedNewRecord(old: AnyRef, schema: Schema): AnyRef = 
-      newRecord(old, schema)
-=======
                        override val keySchema: Schema,
                        override val valueSchema: Schema)
                       (implicit  override  val cluster : ScadsCluster)
     extends Namespace[GenericRecord, GenericRecord, GenericRecord, (GenericRecord, GenericRecord)] (namespace, timeout, root)
     with    RangeRouting[GenericRecord, GenericRecord, GenericRecord, (GenericRecord, GenericRecord)] 
+    with    WorkloadStatsProtocol[GenericRecord, GenericRecord, GenericRecord, (GenericRecord, GenericRecord)]
     with    SimpleMetaData[GenericRecord, GenericRecord, GenericRecord, (GenericRecord, GenericRecord)]
     with    QuorumProtocol[GenericRecord, GenericRecord, GenericRecord, (GenericRecord, GenericRecord)]
     with    AvroSerializing[GenericRecord, GenericRecord, GenericRecord, (GenericRecord, GenericRecord)] {
 
   lazy val keyReaderWriter = new AvroGenericReaderWriter(keySchema) {
     lazy val resolver = keySchemaResolver
->>>>>>> 9c72f3dd
   }
 
   lazy val valueReaderWriter = new AvroGenericReaderWriter(valueSchema) {
