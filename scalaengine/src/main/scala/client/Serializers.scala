package edu.berkeley.cs.scads.storage

import java.io._

import edu.berkeley.cs.scads.comm._
import edu.berkeley.cs.scads.storage.routing._

import org.apache.avro.Schema
import Schema.Type
import org.apache.avro.generic.{IndexedRecord, GenericData, GenericRecord, GenericDatumReader, GenericDatumWriter}
import org.apache.avro.io.{BinaryData, DecoderFactory, BinaryEncoder, BinaryDecoder, 
                           DatumReader, DatumWriter, ResolvingDecoder}
import org.apache.avro.specific.{SpecificRecord, SpecificDatumReader, SpecificDatumWriter}

import edu.berkeley.cs.avro.marker.AvroPair
import edu.berkeley.cs.avro.runtime._

abstract class AvroReaderWriter[T <: IndexedRecord] {

  trait ExposedDatumReader {
    def exposedNewRecord(old: AnyRef, schema: Schema): AnyRef
  }

  val reader: DatumReader[T] with ExposedDatumReader
  val writer: DatumWriter[T]
  val schema: Schema
  val resolver: AnyRef

  protected val bufferSize = 128

  val decoderFactory: DecoderFactory = (new DecoderFactory).configureDirectDecoder(true)

  def newInstance: T

  def serialize(rec: T): Array[Byte] = {
    val baos = new ByteArrayOutputStream(bufferSize)
    val enc  = new BinaryEncoder(baos)
    writer.write(rec, enc)
    baos.toByteArray
  }

  def deserialize(bytes: Array[Byte]): T = {
    val dec = decoderFactory.createBinaryDecoder(bytes, null)
    reader.read(newInstance, new ResolvingDecoder(resolver, dec))
  }

  def deserialize(stream: InputStream): T = {
    val dec = decoderFactory.createBinaryDecoder(stream, null)
    reader.read(newInstance, new ResolvingDecoder(resolver, dec))
  }

  /** Given schema, return a new instance of a record which has the given
   * schema */
  def newRecordInstance(schema: Schema): IndexedRecord = {
    reader.exposedNewRecord(null, schema).asInstanceOf[IndexedRecord]
  }

}

abstract class AvroGenericReaderWriter(val schema: Schema) 
  extends AvroReaderWriter[GenericRecord] {
  assert(schema ne null)
  val reader = new GenericDatumReader[GenericRecord](schema) with ExposedDatumReader {
    def exposedNewRecord(old: AnyRef, schema: Schema): AnyRef = 
      newRecord(old, schema)
  }
  val writer = new GenericDatumWriter[GenericRecord](schema)
  def newInstance = new GenericData.Record(schema)
}

abstract class AvroSpecificReaderWriter[T <: SpecificRecord](implicit tpe: Manifest[T])
  extends AvroReaderWriter[T] {
  val recClz = tpe.erasure.asInstanceOf[Class[T]]
  val schema = recClz.newInstance.getSchema 
  val reader = new SpecificDatumReader[T](schema) with ExposedDatumReader {
    def exposedNewRecord(old: AnyRef, schema: Schema): AnyRef = 
      newRecord(old, schema)
  }
  val writer = new SpecificDatumWriter[T](schema)
  def newInstance = recClz.newInstance
}

trait AvroSerializing[KeyType <: IndexedRecord, 
                      ValueType <: IndexedRecord, 
                      RecordType <: IndexedRecord,
                      RangeType] {
  this: Namespace[KeyType, ValueType, RecordType, RangeType] =>

  val keyReaderWriter: AvroReaderWriter[KeyType]
  val valueReaderWriter: AvroReaderWriter[ValueType]

  val keySchema = keyReaderWriter.schema
  val valueSchema = valueReaderWriter.schema

  // remoteKeySchema and remoteValueSchema should be lazy, since nsRoot cannot
  // be accessed until either load or create has been called

  private lazy val remoteKeySchema =
    Schema.parse(new String(nsRoot("keySchema").data))

  private lazy val remoteValueSchema =
    Schema.parse(new String(nsRoot("valueSchema").data))

  // server is the writer, client is the reader
  protected lazy val keySchemaResolver =
    ResolvingDecoder.resolve(remoteKeySchema, getKeySchema)

  // server is the writer, client is the reader
  protected lazy val valueSchemaResolver =
    ResolvingDecoder.resolve(remoteValueSchema, getValueSchema)

  private def validate() {
    // check to see if remote schemas are *prefixes* of our schemas
    // this is a limitation of avro's BinaryData.compare() API- it tries to
    // compare byte streams in order, and gives no provision for using a
    // resolved decoder to interpret the byte stream in compare(). Therefore,
    // in order for the server to understand our serialized form, we mandate
    // that the remote schema byte format is a prefix of the client schemas.

    // ensures a is a prefix of b
    def validatePrefix(a: Schema, b: Schema) = {
      require(a.getType == b.getType, "Schemas are not of same type: %s and %s".format(a.getType, b.getType))
      a.getType match {
        case Type.RECORD =>
          import scala.collection.JavaConversions._
          val afields = a.getFields.toSeq
          val bfields = b.getFields.toSeq.take(afields.size)
          afields == bfields
        case Type.MAP =>
          throw new AssertionError("SCADS schemas cannot be Map types, because they cannot be compared by Avro")
        case Type.ARRAY =>
          // require elements to be equal in this case, since the avro format
          // for arrays does not allow us to get away with prefix matching
          a.getElementType == b.getElementType
        case Type.UNION =>
          // TODO: need to check that the union types are also a prefix
          true
      }
    }

    if (!validatePrefix(remoteKeySchema, getKeySchema))
      throw new RuntimeException("Server key schema %s is not a prefix of client key schema %s".format(remoteKeySchema, getKeySchema))

    if (!validatePrefix(remoteValueSchema, getValueSchema))
      throw new RuntimeException("Server value schema %s is not a prefix of client value schema %s".format(remoteValueSchema, getValueSchema))

    logger.debug("Prefix Validation Complete")

    // force initialization of resolvers
    keySchemaResolver
    valueSchemaResolver

    logger.debug("Schema ResolvingDecoders computed")
  }

  // TODO: be less eager about validation
  onLoad {
    validate()
  }

  // TODO: be less eager about validation
  onCreate {
    ranges => {
      validate()
    }
  }

  // Key ops
  protected def deserializeKey(key: Array[Byte]): KeyType =
    keyReaderWriter.deserialize(key)

  protected def serializeKey(key: KeyType): Array[Byte] =
    keyReaderWriter.serialize(key)

  // Value ops                                            
  protected def deserializeValue(value: Array[Byte]): ValueType =
    valueReaderWriter.deserialize(value)

  protected def serializeValue(value: ValueType): Array[Byte] =
    valueReaderWriter.serialize(value)

  // Ret ops
  protected def deserializeRecordType(key: Array[Byte], value: Array[Byte]): RecordType
  
  // Range ops
  protected def deserializeRangeType(key: Array[Byte], value: Array[Byte]): RangeType

  protected def extractKeyValueFromRangeType(rangeType: RangeType): (KeyType, ValueType)

  def newRecordInstance(schema: Schema): IndexedRecord = 
    keyReaderWriter.newRecordInstance(schema)

  def newKeyInstance: KeyType =
    keyReaderWriter.newInstance
}

class PairNamespace[PairType <: AvroPair]
<<<<<<< HEAD
  (val namespace: String, 
   val timeout: Int, 
   val root: ZooKeeperProxy#ZooKeeperNode)
  (implicit val cluster: ScadsCluster, pairType: Manifest[PairType])
    extends Namespace[IndexedRecord, IndexedRecord, PairType, PairType]
    with    RoutingProtocol[IndexedRecord, IndexedRecord, PairType, PairType] 
    with    SimpleMetaData[IndexedRecord, IndexedRecord, PairType, PairType]
    with    QuorumProtocol[IndexedRecord, IndexedRecord, PairType, PairType]
    with    AvroSerializing[IndexedRecord, IndexedRecord, PairType, PairType]
=======
  (namespace: String,
   timeout: Int,
   root: ZooKeeperProxy#ZooKeeperNode)
  (implicit override val cluster: ScadsCluster, pairType: Manifest[PairType])
    extends Namespace[GenericRecord, GenericRecord, PairType, PairType] (namespace, timeout, root)
    with    RangeRouting[GenericRecord, GenericRecord, PairType, PairType] 
    with    SimpleMetaData[GenericRecord, GenericRecord, PairType, PairType]
    with    QuorumProtocol[GenericRecord, GenericRecord, PairType, PairType]
    with    AvroSerializing[GenericRecord, GenericRecord, PairType, PairType]
>>>>>>> a2d6bba4
    with    IndexManager[PairType] {

  lazy val pairClz = pairType.erasure.asInstanceOf[Class[PairType]]
  lazy val (pairSchema, pairKeySchema, pairValueSchema) = {
    val p = pairClz.newInstance
    (p.getSchema, p.key.getSchema, p.value.getSchema)
  }

  lazy val keyReaderWriter = new AvroGenericReaderWriter(pairKeySchema) {
    lazy val resolver = keySchemaResolver
  }.asInstanceOf[AvroReaderWriter[IndexedRecord]]

  lazy val valueReaderWriter = new AvroGenericReaderWriter(pairValueSchema) {
    lazy val resolver = valueSchemaResolver
  }.asInstanceOf[AvroReaderWriter[IndexedRecord]]

  lazy val pairReaderWriter = new AvroSpecificReaderWriter[PairType] {
    lazy val resolver = ResolvingDecoder.resolve(pairSchema, pairSchema)
  }

  @inline private def bytesToPair(key: Array[Byte], value: Array[Byte]): PairType = {
    // We could create an input stream here which concats key and value w/o
    // copying, but that is probably more work than is worth, since
    // System.arraycopy is alreay pretty optimized
    val bytes = new Array[Byte](key.length + value.length)
    System.arraycopy(key, 0, bytes, 0, key.length)
    System.arraycopy(value, 0, bytes, key.length, value.length)
    pairReaderWriter.deserialize(bytes)
  }

  protected def deserializeRecordType(key: Array[Byte], value: Array[Byte]) =
    bytesToPair(key, value)

  protected def deserializeRangeType(key: Array[Byte], value: Array[Byte]) = 
    bytesToPair(key, value)

  protected def extractKeyValueFromRangeType(rangeType: PairType) = 
    (rangeType.key, rangeType.value)

  /** Override put to do index maintainence. 
   * Note that this issues a get request first, to determine how to update the
   * index
   */
  override def put(key: IndexedRecord, value: Option[IndexedRecord]): Unit = {
    val optOldValue = get(key)
    indexCache.values.foreach { case (ns, mapping) =>
      val optOldIndex = optOldValue.map(oldValue => makeIndexFor(key, oldValue.value, ns.keySchema, mapping))
      value match {
        case None => // delete old index (if it exists)
          optOldIndex.foreach(oldIndex => ns.put(oldIndex, None))
        case Some(newValue) => // update index if necessary, deleting stale ones if necessary
          val newIndex = makeIndexFor(key, newValue, ns.keySchema, mapping)
          val optStaleValue = optOldIndex.flatMap(oldIndex => if (oldIndex != newIndex) Some(oldIndex) else None)
          optStaleValue.foreach(staleValue => ns.put(staleValue, None))
          if (optOldValue.isEmpty || optStaleValue.isDefined)
            ns.put(newIndex, dummyIndexValue)
      }
    }
    // put the actual key/value pair AFTER index maintainence
    super.put(key, value)
  }

  /** Override bulkLoadCallback to do index maintainence. Note that ++= for
   * PairNamespace assumes that all the records passed to it are new records,
   * and thus makes no effort to delete old indexes. */
  override protected def bulkLoadCallback(elems: Seq[PairType]): Unit = {
    // TODO: use pforeach?
    indexCache.values.foreach { case (ns, mapping) =>
      ns ++= elems.map(e => (makeIndexFor(e, ns.keySchema, mapping), dummyIndexValue))
    }
  }

}


trait SpecificNamespaceTrait[KeyType <: ScalaSpecificRecord, ValueType <: ScalaSpecificRecord] extends
    AvroSerializing[KeyType, ValueType, ValueType, (KeyType, ValueType)]
{
 this: Namespace[KeyType, ValueType, ValueType, (KeyType, ValueType)] =>

 implicit val keyType: Manifest[KeyType]
 implicit val valueType: Manifest[ValueType]
  
 lazy val keyReaderWriter = new AvroSpecificReaderWriter[KeyType] {
    lazy val resolver = keySchemaResolver
  }

  lazy val valueReaderWriter = new AvroSpecificReaderWriter[ValueType] {
    lazy val resolver = valueSchemaResolver
  }

  protected def deserializeRecordType(key: Array[Byte], value: Array[Byte]) =
    deserializeValue(value)

  protected def deserializeRangeType(key: Array[Byte], value: Array[Byte]) =
    (deserializeKey(key), deserializeValue(value))

  protected def extractKeyValueFromRangeType(rangeType: (KeyType, ValueType)) =
    rangeType

  lazy val genericNamespace = createGenericVersion()

  private def createGenericVersion(): GenericNamespace = {
    val genericNs = new GenericNamespace(namespace, timeout, root, getKeySchema, getValueSchema)
    genericNs.load
    genericNs
  }
}

/**
 * Implementation of Scads Namespace that returns ScalaSpecificRecords
 * TODO: no reason to restrict to ScalaSpecificRecord. We could make this for
 * any SpecificRecords to be more general
 */
class SpecificNamespace[KeyType <: ScalaSpecificRecord, ValueType <: ScalaSpecificRecord]
    (namespace: String,
     timeout: Int,
     root: ZooKeeperProxy#ZooKeeperNode)
    (implicit  override  val cluster: ScadsCluster, override val keyType: Manifest[KeyType], override val valueType: Manifest[ValueType])
        extends Namespace[KeyType, ValueType, ValueType, (KeyType, ValueType)] (namespace, timeout, root)
        with    RangeRouting[KeyType, ValueType, ValueType, (KeyType, ValueType)]
        with    SimpleMetaData[KeyType, ValueType, ValueType, (KeyType, ValueType)]
        with    QuorumProtocol[KeyType, ValueType, ValueType, (KeyType, ValueType)]
        with    SpecificNamespaceTrait[KeyType, ValueType] {


}

/**
 * Implementation of Scads Namespace that returns ScalaSpecificRecords
 * TODO: no reason to restrict to ScalaSpecificRecord. We could make this for
 * any SpecificRecords to be more general
 */
class SpecificHashRoutingNamespace[KeyType <: ScalaSpecificRecord, ValueType <: ScalaSpecificRecord]
    (namespace: String,
     timeout: Int,
     root: ZooKeeperProxy#ZooKeeperNode,
     override var routingFieldPos : Seq[Int])
    (implicit  override  val cluster: ScadsCluster, override val keyType: Manifest[KeyType], override val valueType: Manifest[ValueType])
        extends Namespace[KeyType, ValueType, ValueType, (KeyType, ValueType)] (namespace, timeout, root)
        with    HashRouting[KeyType, ValueType, ValueType, (KeyType, ValueType)] 
        with    SimpleMetaData[KeyType, ValueType, ValueType, (KeyType, ValueType)]
        with    QuorumProtocol[KeyType, ValueType, ValueType, (KeyType, ValueType)]
        with    SpecificNamespaceTrait[KeyType, ValueType] {

}


class GenericNamespace(namespace: String,
                       timeout: Int,
                       root: ZooKeeperProxy#ZooKeeperNode,
                       override val keySchema: Schema,
                       override val valueSchema: Schema)
                      (implicit  override  val cluster : ScadsCluster)
    extends Namespace[GenericRecord, GenericRecord, GenericRecord, (GenericRecord, GenericRecord)] (namespace, timeout, root)
    with    RangeRouting[GenericRecord, GenericRecord, GenericRecord, (GenericRecord, GenericRecord)] 
    with    SimpleMetaData[GenericRecord, GenericRecord, GenericRecord, (GenericRecord, GenericRecord)]
    with    QuorumProtocol[GenericRecord, GenericRecord, GenericRecord, (GenericRecord, GenericRecord)]
    with    AvroSerializing[GenericRecord, GenericRecord, GenericRecord, (GenericRecord, GenericRecord)] {

  lazy val keyReaderWriter = new AvroGenericReaderWriter(keySchema) {
    lazy val resolver = keySchemaResolver
  }

  lazy val valueReaderWriter = new AvroGenericReaderWriter(valueSchema) {
    lazy val resolver = valueSchemaResolver
  }

  protected def deserializeRecordType(key: Array[Byte], value: Array[Byte]) =
    deserializeValue(value) 

  protected def deserializeRangeType(key: Array[Byte], value: Array[Byte]) =
    (deserializeKey(key), deserializeValue(value))

  protected def extractKeyValueFromRangeType(rangeType: (GenericRecord, GenericRecord)) = 
    rangeType
}<|MERGE_RESOLUTION|>--- conflicted
+++ resolved
@@ -195,27 +195,15 @@
 }
 
 class PairNamespace[PairType <: AvroPair]
-<<<<<<< HEAD
-  (val namespace: String, 
-   val timeout: Int, 
-   val root: ZooKeeperProxy#ZooKeeperNode)
-  (implicit val cluster: ScadsCluster, pairType: Manifest[PairType])
-    extends Namespace[IndexedRecord, IndexedRecord, PairType, PairType]
-    with    RoutingProtocol[IndexedRecord, IndexedRecord, PairType, PairType] 
+  (namespace: String, 
+   timeout: Int, 
+   root: ZooKeeperProxy#ZooKeeperNode)
+  (implicit cluster: ScadsCluster, pairType: Manifest[PairType])
+    extends Namespace[IndexedRecord, IndexedRecord, PairType, PairType](namespace, timeout, root)
+    with    RangeRouting[IndexedRecord, IndexedRecord, PairType, PairType]
     with    SimpleMetaData[IndexedRecord, IndexedRecord, PairType, PairType]
     with    QuorumProtocol[IndexedRecord, IndexedRecord, PairType, PairType]
     with    AvroSerializing[IndexedRecord, IndexedRecord, PairType, PairType]
-=======
-  (namespace: String,
-   timeout: Int,
-   root: ZooKeeperProxy#ZooKeeperNode)
-  (implicit override val cluster: ScadsCluster, pairType: Manifest[PairType])
-    extends Namespace[GenericRecord, GenericRecord, PairType, PairType] (namespace, timeout, root)
-    with    RangeRouting[GenericRecord, GenericRecord, PairType, PairType] 
-    with    SimpleMetaData[GenericRecord, GenericRecord, PairType, PairType]
-    with    QuorumProtocol[GenericRecord, GenericRecord, PairType, PairType]
-    with    AvroSerializing[GenericRecord, GenericRecord, PairType, PairType]
->>>>>>> a2d6bba4
     with    IndexManager[PairType] {
 
   lazy val pairClz = pairType.erasure.asInstanceOf[Class[PairType]]
