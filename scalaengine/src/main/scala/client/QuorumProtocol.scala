--- conflicted
+++ resolved
@@ -11,13 +11,6 @@
 import concurrent.ManagedBlocker
 
 import java.util.concurrent.TimeUnit
-<<<<<<< HEAD
-import java.util.Arrays
-import scala.concurrent.ManagedBlocker
-import collection.mutable.{HashSet, ArrayBuffer, MutableList, HashMap}
-import scala.util.Random
-=======
->>>>>>> 80513d5a
 
 private[storage] object QuorumProtocol {
   val ZK_QUORUM_CONFIG = "quorumProtConfig"
@@ -36,51 +29,6 @@
 
   import QuorumProtocol._
 
-<<<<<<< HEAD
-  protected var lostMessageTolerance = 0;
-
-  protected var readQuorum: Double = 0.001
-  protected var writeQuorum: Double = 1.0
-
-  def iterateOverRange(startKey: Option[KeyType], endKey: Option[KeyType]): Iterator[RangeType] = {
-    val partitions = serversForRange(startKey, endKey)
-    partitions.map(p => new ActorlessPartitionIterator(p.values.head, p.startKey.map(serializeKey), p.endKey.map(serializeKey)))
-	      .foldLeft(Iterator.empty.asInstanceOf[Iterator[Record]])(_ ++ _)
-	      .map(rec => extractRangeTypeFromRecord(rec.key, rec.value).get)
-  }
-
-  // For debugging only
-  def dumpDistribution: Unit = {
-    val futures = serversForRange(None, None).flatMap(r =>
-      r.values.map(p => p !! CountRangeRequest(r.startKey.map(serializeKey), r.endKey.map(serializeKey))))
-
-    futures.foreach(f => 
-      f() match {
-        case CountRangeResponse(num) => logger.info("%s: %d", f.source, num)
-        case _ => logger.warning("Invalid response from %s", f.source)
-      }
-    )
-  }
-
-  def dumpWorkload: Unit = {
-    def futures = serversForRange(None,None).map(r =>
-      (r.startKey, r.values.map(p => (p, p !! GetWorkloadStats()))))
-
-    futures.foreach {
-      case (startKey, replicas) => {
-	logger.info("==%s==", startKey)
-	replicas.map(f => (f._1, f._2())).foreach {
-	  case (hander, GetWorkloadStatsResponse(getCount, putCount, _)) => logger.info("%s: %d gets, %d puts", getCount, putCount)
-	  case m => logger.warning("Invalid message received for workload stats %s", m)
-	}
-      }
-    }
-  }
-
-  def setLostMessageTolerance(lostMessageTolerance : Int) = {
-    require (lostMessageTolerance > 0)
-    this.lostMessageTolerance = lostMessageTolerance
-=======
   override def getBytes(key: Array[Byte]): Option[Array[Byte]] = {
     val (ftchs, quorum) = makeGetRequests(key)
     finishGetHandler(new GetHandler(key, ftchs), quorum).getOrElse(throw new RuntimeException("Could not complete get request - not enough servers responded"))
@@ -111,7 +59,6 @@
           .getOrElse(throw new RuntimeException("Could not complete get request - not enough servers responded"))
       def cancelComputation = error("NOT IMPLEMENTED")
     }
->>>>>>> 80513d5a
   }
 
   @inline private def makeGetRequests(key: Array[Byte]) = {
@@ -240,26 +187,15 @@
 
   protected def writeQuorumForKey(key: Array[Byte]): (Seq[PartitionService], Int) = {
     val servers = serversForKey(key)
-    val wQuorum = scala.math.ceil(servers.size * writeQuorum).toInt
-    if(wQuorum + lostMessageTolerance < servers.size){
-      (scala.util.Random.shuffle(servers).take(wQuorum + lostMessageTolerance), wQuorum)
-    }else{
-      (servers, wQuorum)
-    }
+    (servers, scala.math.ceil(servers.size * writeQuorum).toInt)
   }
 
   protected def readQuorum(nbServers: Int): Int = scala.math.ceil(nbServers * readQuorum).toInt
 
   protected def readQuorumForKey(key: Array[Byte]): (Seq[PartitionService], Int) = {
     val servers = serversForKey(key)
-    val rQuorum = readQuorum(servers.size)
-    if(rQuorum + lostMessageTolerance < servers.size){
-      (scala.util.Random.shuffle(servers).take(rQuorum + lostMessageTolerance), rQuorum)
-    }else{
-      (servers, rQuorum)
-    }
-  }
-
+    (servers, readQuorum(servers.size))
+  }
 
   /**
    * Returns all value versions for a given key. Does not perform read-repair.
@@ -273,54 +209,6 @@
     }
   }
 
-<<<<<<< HEAD
-  def getSplitKeys(startkey: Option[KeyType], numSplits:Int):Seq[KeyType] = {
-    val activePartition = serversForRange(startkey, None).head
-    val partitions = activePartition.values
-
-    val endkey = activePartition.endKey
-    // determine number of records in this partition
-    val countRequest = CountRangeRequest(startkey.map(serializeKey(_)), endkey.map(serializeKey))
-    val countResponses = partitions.map(_ !! countRequest)
-    countResponses.blockFor(1) // only get response from one replica of the partition
-    val countResponse = countResponses.filter(_.isSet)
-    val count = countResponse.map(r => r.get match { case m@CountRangeResponse(count) => Some(count); case _ => None }).head
-
-    if (!count.isDefined) throw new RuntimeException("couldn't get partition count")
-    if (count.get < numSplits) throw new RuntimeException("partition count less than number of requests splits")
-
-    // get the split keys
-    val slice = scala.math.floor(count.get / numSplits.toDouble).toInt
-    (1 until numSplits).map(s => {
-      val splitRecord = getRange(startkey, endkey, Some(1), Some(s*slice)).head
-      extractKeyValueFromRangeType(splitRecord)._1
-    })
-  }
-  
-  /**
-	* for each logical partition, return boolean indicating if that partition is non-empty but has <= the specified number of keys
-	* note that this uses a getRange(), so could be potentially expensive for large numKeys
-	*/
-	def isPartitionKeySize(startkey: Option[KeyType], numKeys:Int):Boolean = {
-	  /*val ranges = serversForRange(None,None)
-	  val requests = for (fullrange <- ranges) yield {
-			(fullrange.startKey,fullrange.endKey, fullrange.values, getRange(fullrange.startKey,fullrange.endKey,Some(2),Some(0)) )
-		}*/
-		val activePartition = serversForRange(startkey, None).head
-    val partitions = activePartition.values
-    val endkey = activePartition.endKey
-
-    val result = getRange(startkey,endkey,Some(numKeys+1),Some(0))
-    val size = result.size
-    size > 0 && size <= numKeys
-	}
-
-  def put(key: KeyType, value: Option[ValueType]): Unit = {
-    val (servers, quorum) = writeQuorumForKey(key)
-    val putRequest = PutRequest(serializeKey(key), value.map(createRecord))
-    val responses = serversForKey(key).map(_ !! putRequest)
-    responses.blockFor(quorum)
-=======
   class GetHandler(val key: Array[Byte], val futures: Seq[MessageFuture], val timeout: Long = 5000) {
     private val responses = new java.util.concurrent.LinkedBlockingQueue[MessageFuture]
     futures.foreach(_.forward(responses))
@@ -370,7 +258,6 @@
       }
     }
 
->>>>>>> 80513d5a
   }
 
   protected def optCompareMetadata(optLhs: Option[Array[Byte]], optRhs: Option[Array[Byte]]): Int = (optLhs, optRhs) match {
@@ -519,77 +406,6 @@
 
   override protected def readRepairPF = _rrpf 
 
-<<<<<<< HEAD
-  /**
-   * Bulk put. Still obeys write quorums
-   */
-  def ++=(that: TraversableOnce[RangeType]) {
-    /* Buffers KV tuples until the average buffer size for all the servers is
-     * greater than BufSize. Then sends the request to the servers, while
-     * repeating the buffering process for the next set of KV tuples. When the
-     * tuple stream runs out, or when the outstanding future collection grows
-     * above a certain threshold, blocks (via quorum) on each of the returned
-     * future collections.
-     */
-    val serverBuffers = new HashMap[PartitionService, ArrayBuffer[PutRequest]]
-    val outstandingFutureColls = new ArrayBuffer[FutureCollection]
-    val elemBuffer = new ArrayBuffer[RangeType]
-
-    def averageBufferSize =
-      serverBuffers.values.foldLeft(0)(_ + _.size) / serverBuffers.size.toDouble 
-
-    def writeServerBuffers() {
-      outstandingFutureColls += new FutureCollection(serverBuffers.map { tup => 
-        tup._1 !! BulkPutRequest(tup._2.toSeq)
-      }.toSeq)
-      serverBuffers.clear() // clear buffers
-    }
-
-    def flushElemBuffer() {
-      bulkLoadCallback(elemBuffer)
-      elemBuffer.clear()
-    }
-
-    //TODO: Resend messages if we don't receive a quorum before some timeout
-    //TODO: I'm pretty sure the quorum checking logic here is broken
-    def blockFutureCollections() {
-      outstandingFutureColls.foreach(coll => coll.blockFor(scala.math.ceil(coll.futures.size * writeQuorum).toInt))
-      outstandingFutureColls.clear() // clear ftch colls
-    }
-
-    that.foreach { rangeEntry => 
-
-      elemBuffer += rangeEntry
-
-      val (keyType, valueType) = extractKeyValueFromRangeType(rangeEntry)
-
-      val (servers, quorum) = writeQuorumForKey(keyType)
-      val putRequest = PutRequest(serializeKey(keyType), Some(createRecord(valueType)))
-
-      for (server <- servers) {
-        val buf = serverBuffers.getOrElseUpdate(server, new ArrayBuffer[PutRequest])
-        buf += putRequest
-      }
-
-      if (averageBufferSize >= BufSize.toDouble)
-        // time to flush server buffers
-        writeServerBuffers()
-
-      if (outstandingFutureColls.size > FutureCollSize)
-        // time to block on collections (via quorum) so that we don't congest
-        // the network
-        blockFutureCollections()
-
-      if (elemBuffer.size > BufSize) 
-        flushElemBuffer()
-    }
-
-    if (!serverBuffers.isEmpty) {
-      // outstanding keys since last flush - since we've reached the end of
-      // the iterable collection, we must write and block now
-      writeServerBuffers()
-      blockFutureCollections()
-=======
   private val _rrpf: PartialFunction[Any, Unit] = {
     val pf: PartialFunction[Any, Unit] = {
       case handler: RangeHandle =>
@@ -601,7 +417,6 @@
             server !! PutRequest(key, Some(data))
           }
         }
->>>>>>> 80513d5a
     }
     pf.orElse(super.readRepairPF)
   }
@@ -610,7 +425,7 @@
    * Tests the range for conflicts and marks all violations for future resolution.
    * This class is optimized for none/few violations.
    */
-  class RangeHandle(val futures: Seq[MessageFuture], val timeout: Long = 10 * 1000) {
+  class RangeHandle(val futures: Seq[MessageFuture], val timeout: Long = 100000) {
     val responses = new java.util.concurrent.LinkedBlockingQueue[MessageFuture]
     futures.foreach(_.forward(responses))
 
@@ -639,9 +454,8 @@
 
     private def processNext(): Unit = {
       ctr += 1
-      //TODO: actually count down here until the timeout
-      //val time = startTime - System.currentTimeMillis + timeout
-      val future = responses.poll(10*1000, TimeUnit.MILLISECONDS)
+      val time = startTime - System.currentTimeMillis + timeout
+      val future = responses.poll(if (time > 0) time else 1, TimeUnit.MILLISECONDS)
       if (future == null) {
         failed = true
         return
@@ -700,116 +514,4 @@
     }
 
   }
-<<<<<<< HEAD
-
-  class GetHandler(val key: Array[Byte], val futures: Seq[MessageFuture], val timeout: Long = 5000) {
-    val responses = new java.util.concurrent.LinkedBlockingQueue[MessageFuture]
-    futures.foreach(_.forward(responses))
-    var losers: MutableList[RemoteActorProxy] = new MutableList
-    var winners: MutableList[RemoteActorProxy] = new MutableList
-    var winnerValue: Option[Array[Byte]] = None
-    var ctr = 0
-    val startTime = System.currentTimeMillis
-    var failed = false
-
-    def repairList() = losers
-
-    def vote(quorum: Int): Option[Array[Byte]] = {
-      (1 to quorum).foreach(_ => compareNext())
-      return winnerValue
-    }
-
-    def processRest() = {
-      for (i <- 1 to futures.length - ctr) {
-        compareNext()
-      }
-    }
-
-    private def compareNext(): Unit = {
-      ctr += 1
-      val time = startTime - System.currentTimeMillis + timeout
-      val future = responses.poll(if (time > 0) time else 0, TimeUnit.MILLISECONDS)
-      if (future == null) {
-        failed = true
-        return
-      }
-      future() match {
-        case m@GetResponse(v) => {
-          val cmp = QuorumProtocol.this.compareRecord(winnerValue, v)
-          if (cmp > 0) {
-            future.source.foreach(losers += _)
-          } else if (cmp < 0) {
-            losers ++= winners
-            winners.clear
-            future.source.foreach(winners += _)
-            winnerValue = v
-          }else{
-            future.source.foreach(winners += _)
-          }
-        }
-        case m => throw new RuntimeException("Unknown message " + m)
-      }
-    }
-
-  }
-
-  /**
-   * ReadRepairer actor - calls to processRest() run in a managed blocker, so that
-   * the ForkJoinPool does not starve
-   */
-  object ReadRepairer extends ManagedBlockingActor {
-    start() /* Auto start */
-    
-    def act() {
-      loop {
-        react {
-          case handler: GetHandler => /* TODO: Configurable Read Repair
-            managedBlock {
-              handler.processRest()
-            }
-            for (server <- handler.repairList) {
-              logger.debug("repairing key %s on server %s", handler.key, server)
-              server !! PutRequest(handler.key, handler.winnerValue)
-            }*/
-          case handler: RangeHandle => /* TODO: Configurable Read Repair
-            managedBlock {
-              handler.processRest()
-            }
-            for ((key, (data, servers)) <- handler.loosers) {
-              for (server <- servers) {
-                logger.debug("repairing key %s on server %s (range handle)" , key, server)
-                server !! PutRequest(key, Some(data))
-              }
-            }*/
-          case m => throw new RuntimeException("Unknown message" + m)
-        }
-      }
-    }
-  }
-
-  /**
-   * Default ManagedBlocker for a function which has no means to query
-   * progress
-   */
-  class DefaultManagedBlocker(f: () => Unit) extends ManagedBlocker {
-    private var completed = false
-    def block() = {
-      f()
-      completed = true
-      true
-    }
-    def isReleasable = completed
-  }
-
-  /**
-   * Actor which makes it easier to invoke managedBlock
-   */
-  trait ManagedBlockingActor extends Actor {
-    protected def managedBlock(f: => Unit) {
-      scheduler.managedBlock(new DefaultManagedBlocker(() => f))
-    }
-  }
-
-=======
->>>>>>> 80513d5a
 }