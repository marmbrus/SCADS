--- conflicted
+++ resolved
@@ -79,7 +79,6 @@
     namespace
   }
 
-<<<<<<< HEAD
   def getNamespace(ns: String): GenericNamespace = {
 		val keySchema = Schema.parse(new String(root("namespaces")(ns)("keySchema").data))
 		val valueSchema = Schema.parse(new String(root("namespaces")(ns)("valueSchema").data))
@@ -88,17 +87,10 @@
     return namespace
   }
 
-   def createNamespace(ns: String,
-                    keySchema:
-                    Schema,
-                    valueSchema: Schema,
-                    servers : Seq[(Option[GenericData.Record], Seq[StorageService])]): GenericNamespace = {
-=======
   def createNamespace(ns: String,
                       keySchema: Schema,
                       valueSchema: Schema,
                       servers : Seq[(Option[GenericRecord], Seq[StorageService])]): GenericNamespace = {
->>>>>>> 9c72f3dd
     val namespace = new GenericNamespace(ns, 5000, namespaces, keySchema, valueSchema)
     namespace.create(servers)
     namespace
