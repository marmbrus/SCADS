--- conflicted
+++ resolved
@@ -2065,7 +2065,7 @@
 
 
 static DBT last_yes;
-static pthread_mutex_t last_yes_tex;
+static pthread_mutex_t last_yes_tex,sending_tex;
 
 void* merkle_dfs_recv(void* arg) {
   char *end;
@@ -2202,7 +2202,6 @@
        ( (mc == 0) &&
 	 (key->size > last_yes.size)) )  { // i'm already ahead of this
     (void)pthread_mutex_unlock(&last_yes_tex);
-    cout << "Already ahead of: "<<dbt_string(&last_yes)<<endl;
     return true;
   }
 
@@ -2215,7 +2214,6 @@
   cd[key->size-1]++;
   int ret = cursorp->get(cursorp,key,data,DB_SET_RANGE);
   (void)pthread_mutex_unlock(&last_yes_tex);
-  cout << "Advanced cursor"<<endl;
   return ret==0;
 }
 
@@ -2294,14 +2292,8 @@
 
   memset(&key, 0, sizeof(DBT));
   memset(&data, 0, sizeof(DBT));
-  int sock;
-
-  try {
-    sock = open_socket(h);
-  } catch(...) {
-    flush_lock(true);
-    throw;
-  }
+
+  int sock = open_socket(h);
   int nslen = ns.length();
 
   stat = 1; // sync command
@@ -2359,7 +2351,6 @@
   ret = mdb->dbp->get(mdb->dbp,NULL,&key,&data,0);
   if (ret == DB_NOTFOUND) { // no root node?
     cerr << "Umm, no root node found in merkle tree, something's wrong"<<endl;
-    flush_lock(true);
     return false;
   }
 #ifdef DEBUG
@@ -2396,17 +2387,11 @@
   last_yes.flags = 0;
   last_yes.size = 0;
   last_yes.data = NULL;
-<<<<<<< HEAD
-  if ((ret = pthread_mutex_init(&last_yes_tex,NULL)) != 0) {
-    flush_lock(true);
-    do_throw(ret,"Couldn't create last_yes mutex:");
-=======
   if (pthread_mutex_init(&last_yes_tex,NULL))
     do_throw(errno,"Couldn't create last_yes mutex:");
   if (pthread_mutex_init(&sending_tex,NULL)) {
     TException te("Couldn't create sending mutex");
     throw te;
->>>>>>> e0c9bd76
   }
 
   struct merkle_recv_args args;
@@ -2425,14 +2410,23 @@
   pthread_join(recv_thread,NULL);
 
   if ( (ret = (pthread_mutex_destroy(&last_yes_tex))) != 0) {
-    flush_lock(true);
-    do_throw(ret,"Couldn't destroy last_yes mutex");
-  }
-<<<<<<< HEAD
-=======
+    switch(ret) {
+    case EBUSY: {
+      TException te("Couldn't destroy last_yes mutex, it is locked or referenced");
+      throw te;
+    }
+    case EINVAL: {
+      TException te("Couldn't destroy last_yes mutex, it is invalid");
+      throw te;
+    }
+    default: {
+      TException te("Couldn't destroy last_yes mutex, unknown error");
+      throw te;
+    }
+    }
+  }
   if (pthread_mutex_destroy(&sending_tex))
     do_throw(errno,"Couldn't destroy sending mutex:");
->>>>>>> e0c9bd76
 
   if (last_yes.data != NULL)
     free(last_yes.data);
@@ -2447,14 +2441,8 @@
   cout << "Sent final done, gonna wait for final status"<<endl;
 #endif
 
-<<<<<<< HEAD
-  if ((numbytes = recv(sock, &stat, 1, 0)) == -1) {
-    flush_lock(true);
-=======
   if ((numbytes = recv(sock, &stat, 1, 0)) == -1)
->>>>>>> e0c9bd76
     do_throw(errno,"Could not read final status: ");
-  }
 
   cout << "okay, all done"<<endl;
 
