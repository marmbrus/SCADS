package edu.berkeley.cs.scads.perf
package intkey

import deploylib._
import deploylib.mesos._
import edu.berkeley.cs.scads.comm._
import edu.berkeley.cs.scads.config._
import edu.berkeley.cs.scads.storage._
import edu.berkeley.cs.avro.runtime._
import edu.berkeley.cs.avro.marker._

import org.apache.zookeeper.CreateMode

import java.io.File 

case class WriteClient(var cluster: String, var clientId: Int) extends AvroRecord
case class WritePerfResult(var numKeys: Int, var startTime: Long, var endTime: Long) extends AvroRecord

case class ReadClient(var cluster: String, var clientId: Int, var threadId: Int, var iteration: Int) extends AvroRecord
case class ReadPerfResult(var startTime: Long, var endTime: Long, var times: Histogram) extends AvroRecord

case class DataLoader(var numServers: Int, var numLoaders: Int, var recsPerServer: Int = 10) extends DataLoadingAvroClient with AvroRecord {
  def run(clusterRoot: ZooKeeperProxy#ZooKeeperNode): Unit = {
    val coordination = clusterRoot.getOrCreate("coordination/loaders")
    val cluster = new ExperimentalScadsCluster(clusterRoot)

    val clientId = coordination.registerAndAwait("clientsStart", numServers)
<<<<<<< HEAD
    if(clientId == 0) {
=======
    if (clientId == 0) {
>>>>>>> 9e0ef980
      cluster.blockUntilReady(numServers)

      val keySplits = None +: (1 until numServers).map(i => Some(IntRec(i * recsPerServer)))
      val partitions = keySplits zip cluster.getAvailableServers.map(List(_))
      logger.info("Cluster configured with the following partitions %s", partitions)
      cluster.createNamespace[IntRec, IntRec]("intkeytest", partitions)
      cluster.getNamespace[WriteClient, WritePerfResult]("writeResults")
      cluster.getNamespace[ReadClient, ReadPerfResult]("readResults")
    }

    coordination.registerAndAwait("startWrite", numLoaders)
    val writeResults = cluster.getNamespace[WriteClient, WritePerfResult]("writeResults")
    val ns = cluster.getNamespace[IntRec, IntRec]("intkeytest")
    val startKey = clientId * recsPerServer
    val endKey = (clientId + 1) * recsPerServer

    val startTime = System.currentTimeMillis
    logger.info("Starting bulk put")
    ns ++= (startKey to endKey).view.map(i => (IntRec(i), IntRec(i)))
    logger.info("Bulk put complete")
    writeResults.put(WriteClient(clusterRoot.canonicalAddress, clientId), WritePerfResult(recsPerServer, startTime, System.currentTimeMillis))
    coordination.registerAndAwait("endWrite", numLoaders)
<<<<<<< HEAD

    if(clientId == 0)
      clusterRoot.createChild("clusterReady", data=this.toJson.getBytes)

    System.exit(0)
  }
}

case class RandomGetterClient(var numClients: Int, var numIterations: Int, var readCount: Int = 10000, var readThreads : Int = 5) extends ReplicatedAvroClient with AvroRecord {

  def run(clusterRoot: ZooKeeperProxy#ZooKeeperNode): Unit = {
    val coordination = clusterRoot.getOrCreate("coordination/clients")
    val dataLoader = classOf[DataLoader].newInstance.parse(new String(clusterRoot.awaitChild("clusterReady").data))
    val maxInt = dataLoader.numServers * dataLoader.recsPerServer

    val cluster = new ScadsCluster(clusterRoot)
    val ns = cluster.getNamespace[IntRec,IntRec]("intkeytest")
    val readResults = cluster.getNamespace[ReadClient, ReadPerfResult]("readResults")

    val clientId = coordination.registerAndAwait("clientsStart", numClients)

    for(iteration <- (1 to numIterations)) {
=======

    if (clientId == 0)
      clusterRoot.createChild("clusterReady", data = this.toJson.getBytes)

    System.exit(0)
  }
}

case class RandomGetterClient(var numClients: Int, var numIterations: Int, var readCount: Int = 10000, var readThreads: Int = 5) extends ReplicatedAvroClient with AvroRecord {

  def run(clusterRoot: ZooKeeperProxy#ZooKeeperNode): Unit = {
    val coordination = clusterRoot.getOrCreate("coordination/clients")
    val dataLoader = classOf[DataLoader].newInstance.parse(new String(clusterRoot.awaitChild("clusterReady").data))
    val maxInt = dataLoader.numServers * dataLoader.recsPerServer

    val cluster = new ScadsCluster(clusterRoot)
    val ns = cluster.getNamespace[IntRec, IntRec]("intkeytest")
    val readResults = cluster.getNamespace[ReadClient, ReadPerfResult]("readResults")

    val clientId = coordination.registerAndAwait("clientsStart", numClients)

    for (iteration <- (1 to numIterations)) {
>>>>>>> 9e0ef980
      logger.info("Begining Iteration %d", iteration)

      readResults ++= (1 to readThreads).pmap(threadId => {
        val times = Histogram(1, 1000)
        val startTime = System.currentTimeMillis()
        (1 to readCount).foreach(i =>
          try {
            val startTime = System.currentTimeMillis
            val randRec = scala.util.Random.nextInt(maxInt)

            if (ns.get(IntRec(randRec)).get.f1 == randRec) {
              val endTime = System.currentTimeMillis
              times.add(endTime - startTime)
            } else
              logger.warning("Failed Read")
          } catch { case e => logger.debug("Exception during read %s", e) })
        (ReadClient(clusterRoot.canonicalAddress, clientId, threadId, iteration), ReadPerfResult(startTime, System.currentTimeMillis, times))
      })

      coordination.registerAndAwait("endRead" + iteration, numClients)
    }

    System.exit(0)
  }
}<|MERGE_RESOLUTION|>--- conflicted
+++ resolved
@@ -25,11 +25,7 @@
     val cluster = new ExperimentalScadsCluster(clusterRoot)
 
     val clientId = coordination.registerAndAwait("clientsStart", numServers)
-<<<<<<< HEAD
-    if(clientId == 0) {
-=======
     if (clientId == 0) {
->>>>>>> 9e0ef980
       cluster.blockUntilReady(numServers)
 
       val keySplits = None +: (1 until numServers).map(i => Some(IntRec(i * recsPerServer)))
@@ -52,30 +48,6 @@
     logger.info("Bulk put complete")
     writeResults.put(WriteClient(clusterRoot.canonicalAddress, clientId), WritePerfResult(recsPerServer, startTime, System.currentTimeMillis))
     coordination.registerAndAwait("endWrite", numLoaders)
-<<<<<<< HEAD
-
-    if(clientId == 0)
-      clusterRoot.createChild("clusterReady", data=this.toJson.getBytes)
-
-    System.exit(0)
-  }
-}
-
-case class RandomGetterClient(var numClients: Int, var numIterations: Int, var readCount: Int = 10000, var readThreads : Int = 5) extends ReplicatedAvroClient with AvroRecord {
-
-  def run(clusterRoot: ZooKeeperProxy#ZooKeeperNode): Unit = {
-    val coordination = clusterRoot.getOrCreate("coordination/clients")
-    val dataLoader = classOf[DataLoader].newInstance.parse(new String(clusterRoot.awaitChild("clusterReady").data))
-    val maxInt = dataLoader.numServers * dataLoader.recsPerServer
-
-    val cluster = new ScadsCluster(clusterRoot)
-    val ns = cluster.getNamespace[IntRec,IntRec]("intkeytest")
-    val readResults = cluster.getNamespace[ReadClient, ReadPerfResult]("readResults")
-
-    val clientId = coordination.registerAndAwait("clientsStart", numClients)
-
-    for(iteration <- (1 to numIterations)) {
-=======
 
     if (clientId == 0)
       clusterRoot.createChild("clusterReady", data = this.toJson.getBytes)
@@ -98,7 +70,6 @@
     val clientId = coordination.registerAndAwait("clientsStart", numClients)
 
     for (iteration <- (1 to numIterations)) {
->>>>>>> 9e0ef980
       logger.info("Begining Iteration %d", iteration)
 
       readResults ++= (1 to readThreads).pmap(threadId => {
