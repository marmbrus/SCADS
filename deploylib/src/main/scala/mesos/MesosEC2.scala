package deploylib
package mesos

import ec2._
import config._

import edu.berkeley.cs.scads.comm._

import java.io.File
import java.net.InetAddress

object MesosEC2 extends ConfigurationActions {
  val rootDir = new File("/usr/local/mesos/frameworks/deploylib")

  def updateDeploylib: Unit = {
    val executorScript = Util.readFile(new File("deploylib/src/main/resources/java_executor"))
    slaves.pforeach(inst => {
      createDirectory(inst, rootDir)
      uploadFile(inst, new File("scads.jar"), rootDir)
      uploadFile(inst, new File("deploylib/src/main/resources/config"), rootDir)
      createFile(inst, new File(rootDir, "java_executor"), executorScript, "755")
    })
  }

  val masterTag = "mesosMaster"
  def slaves = EC2Instance.activeInstances.pfilterNot(_.tags contains masterTag)

  def masterCache = CachedValue(EC2Instance.activeInstances.pfilter(_.tags contains masterTag).head)
  def master = masterCache()

  def clusterUrl = "1@" + master.privateDnsName + ":5050"

  def restartSlaves: Unit = {
    slaves.pforeach(_ ! "service mesos-slave stop")
    slaves.pforeach(_ ! "service mesos-slave start")
  }

  def restartMaster: Unit = {
    master ! "service mesos-master stop"
    master ! "service mesos-master start"
  }

  def restart: Unit = {
    restartMaster
    restartSlaves
  }

  val defaultZone = "us-east-1a"
  def startMaster(zone: String = defaultZone):EC2Instance = {
    val ret = EC2Instance.runInstances(
        "ami-5a26d733",
        1,
        1,
        EC2Instance.keyName,
        "m1.large",
        zone,
        None).head
    ret.tags += masterTag
    restartMaster
    ret
  }

  def addSlaves(count: Int, zone: String = defaultZone): Seq[EC2Instance] = {
    val userData = try Some("url=" + clusterUrl) catch {
      case noMaster: java.util.NoSuchElementException =>
	logger.warning("No master found. Starting without userdata")
	None
    }

    EC2Instance.runInstances(
      "ami-5a26d733",
      count,
      count,
      EC2Instance.keyName,
      "m1.large",
      zone,
      userData)
  }

  def updateConf: Unit = {
    val conf = ("work_dir=/mnt" ::
      "log_dir=/mnt" ::
      "switch_user=0" ::
      "url="+clusterUrl :: Nil).mkString("\n")
    val conffile = new File("/usr/local/mesos/conf/mesos.conf")
    slaves.pforeach(_.createFile(conffile,conf))
  }

<<<<<<< HEAD
  def classSource: Seq[S3CachedJar] =
    pushJars.map(_.getName)
	    .map(S3Cache.hashToUrl)
	    .map(new S3CachedJar(_))
=======
  //TODO: Doesn't handle non s3 cached jars
  def classSource: Seq[ClassSource] =
    if(System.getProperty("classsource") == null)
      pushJars.map(_.getName)
	.map(S3Cache.hashToUrl)
	.map(new S3CachedJar(_))
    else
      System.getProperty("classsource").split(":").map(S3CachedJar(_))
>>>>>>> 02aaa025

  def pushJars: Seq[String] = {
    val jarFile = new File("allJars")
    val jars = Util.readFile(jarFile).split("\n").map(new File(_))
    val (deploylib, otherJars) = jars.partition(_.getName contains "deploylib")
    val sortedJars = deploylib ++ otherJars

    logger.info("Starting Jar upload")
    sortedJars.map(S3Cache.getCacheUrl)
  }

  /**
   * Create a public key on the master if it doesn't exist
   * Then add that to the authorized key file all of slaves
   * TODO: Dedup keys
   */
  def authorizeMaster: Unit = {
    val getKeyCommand = "cat /root/.ssh/id_rsa.pub"
    val key = try (master !? getKeyCommand) catch {
      case u: UnknownResponse => {
	master ! "ssh-keygen -t rsa -f /root/.ssh/id_rsa -N \"\""
	master !? getKeyCommand
      }
    }

    slaves.pforeach(_.appendFile(new File("/root/.ssh/authorized_keys"), key))
  }
}<|MERGE_RESOLUTION|>--- conflicted
+++ resolved
@@ -86,21 +86,14 @@
     slaves.pforeach(_.createFile(conffile,conf))
   }
 
-<<<<<<< HEAD
+  //TODO: Doesn't handle non s3 cached jars
   def classSource: Seq[S3CachedJar] =
-    pushJars.map(_.getName)
-	    .map(S3Cache.hashToUrl)
-	    .map(new S3CachedJar(_))
-=======
-  //TODO: Doesn't handle non s3 cached jars
-  def classSource: Seq[ClassSource] =
     if(System.getProperty("classsource") == null)
       pushJars.map(_.getName)
 	.map(S3Cache.hashToUrl)
 	.map(new S3CachedJar(_))
     else
       System.getProperty("classsource").split(":").map(S3CachedJar(_))
->>>>>>> 02aaa025
 
   def pushJars: Seq[String] = {
     val jarFile = new File("allJars")
