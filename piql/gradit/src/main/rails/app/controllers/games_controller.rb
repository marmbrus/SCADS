--- conflicted
+++ resolved
@@ -62,13 +62,8 @@
   	  #Initialize paragraph, multiple choice settings
   	  @para_book = con.book;
       @para = con.wordLine
-<<<<<<< HEAD
       @para.gsub!(/\b#{word.word}\b/i, '___________') #underline the missing word    
       @mc = word.choices 
-=======
-      @para.gsub!(word.word, '___________') #underline the missing word    
-      @mc = game.choices(word.word) 
->>>>>>> 74095802
       @mc_array = (@mc << word.word).shuffle
     else #Find another word to use, no contexts
       if game.hasNextWord
