--- conflicted
+++ resolved
@@ -153,11 +153,7 @@
 			val request = requestGenerator.generateRequest
 			request match {
 				case r:ScadsGet => clientns.get(r.key)
-<<<<<<< HEAD
-				case r:ScadsPut => logger.warning("trying a put")/*clientns.put(r.key, r.value)*/
-=======
 				case r:ScadsPut => clientns.put(r.key, Some(r.value))
->>>>>>> 80513d5a
 				case _ => logger.warning("wtf request type")
 			}
 			totalreqs.getAndIncrement
@@ -214,14 +210,13 @@
 			val request = requestGenerator.generateRequest
 			request match {
 				case r:ScadsGet => { request_map.put(clientns.asyncGet(r.key),System.currentTimeMillis); pool.execute(new RequestLog()) }
-				case r:ScadsPut => logger.warning("trying to do a put")
-				/*{
+				case r:ScadsPut => {
 					val put = new ComputationFuture[Unit] {
 			      def compute(timeoutHint: Long, unit: java.util.concurrent.TimeUnit) = clientns.put(r.key, Some(r.value))
 			      def cancelComputation = error("NOT IMPLEMENTED")
 			    }
 					put.get(1,java.util.concurrent.TimeUnit.MILLISECONDS)
-				}*/
+				}
 				case _ => logger.warning("wtf request type")
 			}
 			totalreqs.getAndIncrement
