--- conflicted
+++ resolved
@@ -1,18 +1,14 @@
 package deploylib.physical
 
-<<<<<<< HEAD
 import java.io._
 import java.net.InetAddress
 import java.net.DatagramPacket
 import java.net.DatagramSocket
-=======
 import java.io.File
->>>>>>> 28eb923c
 import deploylib._
 import scala.collection.jcl._
 import scala.collection.jcl.Conversions._
 import scala.collection.mutable.Map
-<<<<<<< HEAD
 import scala.util.matching.Regex
 
 object cluster {
@@ -149,41 +145,10 @@
     }
 
     def machineWake( machine: PhysicalInstance, packets: Long ): Boolean = {
-=======
-/*object Physical
-{
-  var keyName = "marmbrus.key"
-  var keyPath = "/Users/marmbrus/.ec2/amazon/"
-}*/
-object cluster {
-    def saveMACAddress( machine: PhysicalInstance, interface: String ) : Unit = {
-        // /bin/ping -c 5 -q <ipaddress> && /usr/sbin/arp -a | /bin/grep <ipaddress> | awk '{print $4}'
-        // Ping the machine
-        // Then run arp -a | grep <ip address> | awk '{print $4}'
-        // Get the MAC address
-        // save the MAC
-        val cmd: String = "/bin/ping -c 5 -q " +  machine.hostname + " && /usr/sbin/arp -a | /bin/grep " + machine.hostname + " | awk '{print $4}'"
-        val response: ExecuteResponse = machine.executeCommand( cmd )
-        // Pattern match for the MAC address [2 chars 0-9 a-f]:[]:[]:[]
-        println( response.stdout )
-    }
-
-    def machineSleep( machine: PhysicalInstance ) = {
-        // See if the machine is tagged as sleeping - if not then
-        // ssh in and put it to sleep
-        // If there's a daemon running send it a sleep packet
-        machine.executeCommand( "echo -n \"mem\" > /sys/power/state" )
-        // tag the machine as sleeping
-        machine.tagMachine( "sleeping" )
-    }
-
-    def machineWake( machine: PhysicalInstance ) = {
->>>>>>> 28eb923c
         // See if the machine is tagged as sleeping - if it is then
         // send it a wakeOnLan packet
         // Make sure it is alive
         // Remove the sleeping tag
-<<<<<<< HEAD
         // Send the WOL packet on port 0, 7 or 9
         val port: Int = cluster.DEFAULT_WOL_PORT
         if( !sendWolPacket( machine.broadcastAddress, machine.mac, port ) ) {
@@ -200,14 +165,10 @@
 
     def machinePing( machine: PhysicalInstance ) : Boolean = {
         return machinePing( machine.hostname, cluster.DEFAULT_NUM_PING_PACKETS )
-=======
-        machine.removeTag( "sleeping" )
->>>>>>> 28eb923c
     }
 
     // Try to contact a machine, wait on the response, if the ping works
     // return true, else return false
-<<<<<<< HEAD
     def machinePing( hostname: String, pingPackets: Long ) : Boolean = {
         // get the hostname and run the cmd "ping hostname"
         // Look for a 100% received OR for the absence of "0 received""
@@ -228,38 +189,13 @@
 {
   val rootDirectory: File = new File("/mnt/")
   val runitBinaryPath:File = new File("/usr/bin")
+  val javaCmd: File = new File("/usr/bin/java")
   val tags: HashMap[String,Tag] = new HashMap[String,Tag];
   var mac: String = "";
   var broadcastAddress = "";
 
   def this( hostname: String ) = {
       this( hostname, "root", new File("/Users/marmbrus/.ec2/amazon/") )
-=======
-    def machinePing( machine:PhysicalInstance, timeout: Long) : Boolean = {
-        // get the hostname and run the cmd "ping hostname"
-        // Look for a 100% loss
-        true
-    }
-
-    def isSleeping( machine:PhysicalInstance, timeout: Long ) : Boolean = {
-        machine.isTagged( "sleeping" ) && !machinePing( machine, timeout )
-    }
-}
-
-class PhysicalInstance(val hostname: String) extends RemoteMachine
-{
-  val username: String = "root"
-  val privateKey: File = new File("/Users/marmbrus/.ec2/amazon/")
-  val rootDirectory: File = new File("/mnt/")
-  val runitBinaryPath:File = new File("/usr/bin")
-	val javaCmd: File = new File("/usr/bin/java")
-  val tags: HashMap[String,Tag] = new HashMap[String,Tag];
-  var mac: String = "";
-
-  def this( hostname: String, username: String, privateKey: File ) =
-  {
-      this( hostname )
->>>>>>> 28eb923c
   }
 
   def tagMachine( tag: String, persistent: Boolean ) : Unit = {
@@ -295,7 +231,6 @@
 
 object clusterDriver
 {
-<<<<<<< HEAD
     def main(args:Array[String]) = {
         // 00:1c:c0:c2:7a:85
         //val mac:String = "00:1c:c0:c2:7a:85"
@@ -338,34 +273,6 @@
         println( "Wake command: " + res )
         */
        
-=======
-    // List all the nodes we have in the loCal cluster
-    val n1 = ("1.1.1.0","user",new File("/tmp/key"));
-    val n2 = ("1.1.1.1","user",new File("/tmp/key"))
-    val n3 = ("1.1.1.2","user",new File("/tmp/key"))
-    val n4 = ("1.1.1.3","user",new File("/tmp/key"))
-    val n5 = ("1.1.1.4","user",new File("/tmp/key"))
-    val n6 = ("1.1.1.5","user",new File("/tmp/key"))
-    val n7 = ("1.1.1.6","user",new File("/tmp/key"))
-    val n8 = ("1.1.1.7","user",new File("/tmp/key"))
-    val n9 = ("1.1.1.8","user",new File("/tmp/key"))
-
-    val a9 = ( "192.168.0.21", "root", new File("/home/user/.ssh/atom_key") )
-
-    def main(args:Array[String]) = {
-        // Initialize the cluster
-        val nodes: List[PhysicalInstance] = List(n1,n2,n3,n4,n5,n6,n6,n8,n9).map((n) => new PhysicalInstance(n._1, n._2, n._3) );
-        val atoms = List(a9).map((n) => new PhysicalInstance(n._1, n._2, n._3) );
-        var atom9:PhysicalInstance = atoms{0};
-
-
-        // Pick a node and tag it
-        var nodeA:PhysicalInstance = nodes{0};
-        var nodeB:PhysicalInstance = nodes{4};
-
-        // Pick a few machines to assign roles
-
->>>>>>> 28eb923c
         // For each machine, deploy all the services based on the tags
         // if services exist that correspond to a tag name
         // e.g. there will be a rails service for machines tagged with "rails"
@@ -376,31 +283,7 @@
         // Service.configure, Service.toJSON()
         // Cluster.InstanceSleep(PhysicalInstance)
         // Cluster.InstanceWake(PhysicalInstance)
-<<<<<<< HEAD
-        
-=======
-
-        // Tag nodes - may be transient or persistent
-        nodeA.tagMachine( "rails", true );
-        nodeB.tagMachine( "rails", true );
-        nodeA.tagMachine( "rails", true );
-
-        // Find rails nodes
-        val railsNodes = for { node <- nodes
-            if( node.isTagged( "rails" ) )
-        } yield node;
-
-        nodeA.getTag( "mysql" ) match {
-            case Some(tag) => println( "matched " + tag.name )
-            case None => println( "no match" )
-        }
-
-
-
-
-        println( railsNodes.length + " rails nodes found" )
-
->>>>>>> 28eb923c
+        
         println("hello-loCal-xxxx");
     }
 }