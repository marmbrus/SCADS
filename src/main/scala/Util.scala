package deploylib

import java.io.File
import java.security.MessageDigest
import java.math.BigInteger
import java.io.FileInputStream
import org.apache.log4j.Logger

abstract class RetryableException extends Exception

/**
 * A set of utility functions for reliably running experiments.
 */
object Util {
	val logger = Logger.getLogger("deploylib.util")

<<<<<<< HEAD
=======
	/**
	 * Runs the provided function and will retry, pausing for 1 second, in the case of a number of transient failures (for instance TTransportException).
	 */
>>>>>>> 28eb923c
	def retry[ReturnType](tries: Int)(func: => ReturnType):ReturnType = {
		var usedTries = 0
		var lastException: Exception = null

<<<<<<< HEAD
=======
		def logAndStore(e: Exception) = {
			lastException = e
			logger.warn("Retrying due to" + e + ": " + usedTries + " of " + tries)
			Thread.sleep(1000)
		}

>>>>>>> 28eb923c
		while(usedTries < tries) {
			usedTries += 1
			try {
				return func
			}
			catch {
<<<<<<< HEAD
				case t: org.apache.thrift.transport.TTransportException => {
					lastException = t
					logger.warn("Retrying due to thrift failure " + t + ": " + usedTries + " of " + tries)
				}
=======
				case ce: java.net.ConnectException => logAndStore(ce)
				case te: org.apache.thrift.transport.TTransportException => logAndStore(te)
				case rt: RetryableException => logAndStore(rt)
>>>>>>> 28eb923c
			}
		}
		throw lastException
	}

	/**
	 * Returns the active username.  Checks (in order) the environmental variable DEPLOY_USER, the system property deploy.user, and finally the system property user.name.
	 */
	def username: String = {
		if(System.getenv("DEPLOY_USER") != null)
			return System.getenv("DEPLOY_USER")
		else if(System.getProperty("deploy.user") != null)
			return System.getProperty("deploy.user")
		else
			return System.getProperty("user.name")
	}

	/**
	 * Calculates and returns the 32 character hex representation of the md5 hash of a local file.
	 */
	def md5(file: File): String = {
		val digest = MessageDigest.getInstance("MD5");
		val buffer = new Array[Byte](1024*1024)
		val is = new FileInputStream(file)

		var len = is.read(buffer)
		while(len > 0) {
			digest.update(buffer, 0, len)
			len = is.read(buffer)
		}
		val md5sum = digest.digest()
		val bigInt = new BigInteger(1, md5sum)
		var bigIntStr = bigInt.toString(16)
        // pad to 32 length string
        while ( bigIntStr.length < 32 ) {
            bigIntStr = "0" + bigIntStr
        }
        bigIntStr
	}
}<|MERGE_RESOLUTION|>--- conflicted
+++ resolved
@@ -14,41 +14,28 @@
 object Util {
 	val logger = Logger.getLogger("deploylib.util")
 
-<<<<<<< HEAD
-=======
 	/**
 	 * Runs the provided function and will retry, pausing for 1 second, in the case of a number of transient failures (for instance TTransportException).
 	 */
->>>>>>> 28eb923c
 	def retry[ReturnType](tries: Int)(func: => ReturnType):ReturnType = {
 		var usedTries = 0
 		var lastException: Exception = null
 
-<<<<<<< HEAD
-=======
 		def logAndStore(e: Exception) = {
 			lastException = e
 			logger.warn("Retrying due to" + e + ": " + usedTries + " of " + tries)
 			Thread.sleep(1000)
 		}
 
->>>>>>> 28eb923c
 		while(usedTries < tries) {
 			usedTries += 1
 			try {
 				return func
 			}
 			catch {
-<<<<<<< HEAD
-				case t: org.apache.thrift.transport.TTransportException => {
-					lastException = t
-					logger.warn("Retrying due to thrift failure " + t + ": " + usedTries + " of " + tries)
-				}
-=======
 				case ce: java.net.ConnectException => logAndStore(ce)
 				case te: org.apache.thrift.transport.TTransportException => logAndStore(te)
 				case rt: RetryableException => logAndStore(rt)
->>>>>>> 28eb923c
 			}
 		}
 		throw lastException
