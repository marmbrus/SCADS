package deploylib.runit

import deploylib._
import java.io.File
import scala.util.matching.Regex
import org.apache.log4j.Logger
import deploylib.xresults._

case class RunitStatus(status: String, pid: Int, upTime: Int)

object BadStatus extends Exception
case class UnsucessfulSvCmdException(resp: ExecuteResponse) extends Exception

case class RunitService(manager: RunitManager, name: String) {
	val logger = Logger.getLogger("deploylib.runitservice")
	val serviceDir = new File(manager.serviceRoot, name)
	val superviseDir = new File(serviceDir, "supervise")
	val statFile = new File(superviseDir, "stat")
	val controlFile = new File(superviseDir, "control")
	val logDir = new File(serviceDir, "log")
	val logFile = new File(logDir, "current")
	val failureFile = new File(serviceDir, "failures")

	def svCmd(cmd: String): Unit = {
		manager.executeCommand(manager.svCmd + " " + cmd + " " + serviceDir) match {
			case ExecuteResponse(Some(0), out, "") => logger.debug("Service " + name + " on " + manager.hostname + " " + cmd)
			case e => {
<<<<<<< HEAD
				logger.warn("Unexpected result while running sv: " + e)
=======
				logger.warn("Unexpected result while running sv on " + manager.hostname + ": " + e)
>>>>>>> 28eb923c
				throw new UnsucessfulSvCmdException(e)
			}
		}
	}

	def once: Unit = svCmd("once")
	def start: Unit = svCmd("up")
	def stop: Unit = svCmd("down")
	def exit: Unit = svCmd("exit")

	val downRegex = new Regex("""ok: down: \S+ (\d+)s.*""" + "\n")
<<<<<<< HEAD
	val runRegex = new Regex("""ok: run: \S+ \(pid (\d+)\) (\d+)s.*""" + "\n")
=======
	val runRegex = new Regex("""ok: (\S+): \S+ \(pid (\d+)\) (\d+)s.*""" + "\n")
>>>>>>> 28eb923c

	def status: RunitStatus = manager.executeCommand(manager.svCmd + " check " + serviceDir) match {
		case ExecuteResponse(Some(0), "", "") => RunitStatus("down", -1, 0)
		case ExecuteResponse(Some(0), downRegex(sec), "") => RunitStatus("down", -1, sec.toInt)
<<<<<<< HEAD
		case ExecuteResponse(Some(0), runRegex(pid, sec), "") => RunitStatus("run", pid.toInt, sec.toInt)
=======
		case ExecuteResponse(Some(0), runRegex(status, pid, sec), "") => RunitStatus(status, pid.toInt, sec.toInt)
>>>>>>> 28eb923c
		case ExecuteResponse(Some(1), _, _) => RunitStatus("nonexistant", -1, 0)
		case unknown => {
			logger.warn("Unable to parse service status: " + unknown)
			throw BadStatus
		}
	}

	def blockTillUpFor(seconds: Int):Unit = {
		var curStatus = status
		while(curStatus.upTime < seconds && (!curStatus.status.equals("run"))) {
			logger.info("Waiting for " + name + " on " + manager.hostname)
			start
			Thread.sleep(1000)
			curStatus = status
		}
	}

  def blockTillDown: Unit = {
    while(!status.status.equals("down")) {
      logger.info(name + " still running on " + manager.hostname + ", sleeping for 10 seconds")
      Thread.sleep(10000)
    }
  }

	def clearFailures: Unit = manager.executeCommand("rm -f " + failureFile)
	def clearLog: Unit = manager.executeCommand("rm -f " + logFile)

	def tailLog: String = manager.tail(logFile)
	def watchLog: Unit = manager.watch(logFile)
	def watchFailures: Unit = manager.watch(failureFile)
	def captureLog: Unit =
		XResult.storeXml(
			<log>
				<serviceName>{name}</serviceName>
				<host>{manager.hostname}</host>
				<text>{manager.catFile(logFile)}</text>
			</log>
		)

}<|MERGE_RESOLUTION|>--- conflicted
+++ resolved
@@ -25,11 +25,7 @@
 		manager.executeCommand(manager.svCmd + " " + cmd + " " + serviceDir) match {
 			case ExecuteResponse(Some(0), out, "") => logger.debug("Service " + name + " on " + manager.hostname + " " + cmd)
 			case e => {
-<<<<<<< HEAD
-				logger.warn("Unexpected result while running sv: " + e)
-=======
 				logger.warn("Unexpected result while running sv on " + manager.hostname + ": " + e)
->>>>>>> 28eb923c
 				throw new UnsucessfulSvCmdException(e)
 			}
 		}
@@ -41,20 +37,12 @@
 	def exit: Unit = svCmd("exit")
 
 	val downRegex = new Regex("""ok: down: \S+ (\d+)s.*""" + "\n")
-<<<<<<< HEAD
-	val runRegex = new Regex("""ok: run: \S+ \(pid (\d+)\) (\d+)s.*""" + "\n")
-=======
 	val runRegex = new Regex("""ok: (\S+): \S+ \(pid (\d+)\) (\d+)s.*""" + "\n")
->>>>>>> 28eb923c
 
 	def status: RunitStatus = manager.executeCommand(manager.svCmd + " check " + serviceDir) match {
 		case ExecuteResponse(Some(0), "", "") => RunitStatus("down", -1, 0)
 		case ExecuteResponse(Some(0), downRegex(sec), "") => RunitStatus("down", -1, sec.toInt)
-<<<<<<< HEAD
-		case ExecuteResponse(Some(0), runRegex(pid, sec), "") => RunitStatus("run", pid.toInt, sec.toInt)
-=======
 		case ExecuteResponse(Some(0), runRegex(status, pid, sec), "") => RunitStatus(status, pid.toInt, sec.toInt)
->>>>>>> 28eb923c
 		case ExecuteResponse(Some(1), _, _) => RunitStatus("nonexistant", -1, 0)
 		case unknown => {
 			logger.warn("Unable to parse service status: " + unknown)
